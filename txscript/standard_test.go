// Copyright (c) 2013-2017 The btcsuite developers
// Use of this source code is governed by an ISC
// license that can be found in the LICENSE file.

package txscript

import (
	"bytes"
	"encoding/hex"
	"reflect"
	"testing"

	"github.com/wakiyamap/monad/chaincfg"
	"github.com/wakiyamap/monad/wire"
	"github.com/wakiyamap/monautil"
)

// mustParseShortForm parses the passed short form script and returns the
// resulting bytes.  It panics if an error occurs.  This is only used in the
// tests as a helper since the only way it can fail is if there is an error in
// the test source code.
func mustParseShortForm(script string) []byte {
	s, err := parseShortForm(script)
	if err != nil {
		panic("invalid short form script in test source: err " +
			err.Error() + ", script: " + script)
	}

	return s
}

// newAddressPubKey returns a new monautil.AddressPubKey from the provided
// serialized public key.  It panics if an error occurs.  This is only used in
// the tests as a helper since the only way it can fail is if there is an error
// in the test source code.
func newAddressPubKey(serializedPubKey []byte) monautil.Address {
	addr, err := monautil.NewAddressPubKey(serializedPubKey,
		&chaincfg.MainNetParams)
	if err != nil {
		panic("invalid public key in test source")
	}

	return addr
}

// newAddressPubKeyHash returns a new monautil.AddressPubKeyHash from the
// provided hash.  It panics if an error occurs.  This is only used in the tests
// as a helper since the only way it can fail is if there is an error in the
// test source code.
func newAddressPubKeyHash(pkHash []byte) monautil.Address {
	addr, err := monautil.NewAddressPubKeyHash(pkHash, &chaincfg.MainNetParams)
	if err != nil {
		panic("invalid public key hash in test source")
	}

	return addr
}

// newAddressScriptHash returns a new monautil.AddressScriptHash from the
// provided hash.  It panics if an error occurs.  This is only used in the tests
// as a helper since the only way it can fail is if there is an error in the
// test source code.
func newAddressScriptHash(scriptHash []byte) monautil.Address {
	addr, err := monautil.NewAddressScriptHashFromHash(scriptHash,
		&chaincfg.MainNetParams)
	if err != nil {
		panic("invalid script hash in test source")
	}

	return addr
}

// TestExtractPkScriptAddrs ensures that extracting the type, addresses, and
// number of required signatures from PkScripts works as intended.
func TestExtractPkScriptAddrs(t *testing.T) {
	t.Parallel()

	tests := []struct {
		name    string
		script  []byte
		addrs   []monautil.Address
		reqSigs int
		class   ScriptClass
	}{
		{
			name: "standard p2pk with compressed pubkey (0x02)",
			script: hexToBytes("2102192d74d0cb94344c9569c2e779015" +
				"73d8d7903c3ebec3a957724895dca52c6b4ac"),
			addrs: []monautil.Address{
				newAddressPubKey(hexToBytes("02192d74d0cb9434" +
					"4c9569c2e77901573d8d7903c3ebec3a9577" +
					"24895dca52c6b4")),
			},
			reqSigs: 1,
			class:   PubKeyTy,
		},
		{
			name: "standard p2pk with uncompressed pubkey (0x04)",
			script: hexToBytes("410411db93e1dcdb8a016b49840f8c53b" +
				"c1eb68a382e97b1482ecad7b148a6909a5cb2e0eaddf" +
				"b84ccf9744464f82e160bfa9b8b64f9d4c03f999b864" +
				"3f656b412a3ac"),
			addrs: []monautil.Address{
				newAddressPubKey(hexToBytes("0411db93e1dcdb8a" +
					"016b49840f8c53bc1eb68a382e97b1482eca" +
					"d7b148a6909a5cb2e0eaddfb84ccf9744464" +
					"f82e160bfa9b8b64f9d4c03f999b8643f656" +
					"b412a3")),
			},
			reqSigs: 1,
			class:   PubKeyTy,
		},
		{
			name: "standard p2pk with hybrid pubkey (0x06)",
			script: hexToBytes("4106192d74d0cb94344c9569c2e779015" +
				"73d8d7903c3ebec3a957724895dca52c6b40d4526483" +
				"8c0bd96852662ce6a847b197376830160c6d2eb5e6a4" +
				"c44d33f453eac"),
			addrs: []monautil.Address{
				newAddressPubKey(hexToBytes("06192d74d0cb9434" +
					"4c9569c2e77901573d8d7903c3ebec3a9577" +
					"24895dca52c6b40d45264838c0bd96852662" +
					"ce6a847b197376830160c6d2eb5e6a4c44d3" +
					"3f453e")),
			},
			reqSigs: 1,
			class:   PubKeyTy,
		},
		{
			name: "standard p2pk with compressed pubkey (0x03)",
			script: hexToBytes("2103b0bd634234abbb1ba1e986e884185" +
				"c61cf43e001f9137f23c2c409273eb16e65ac"),
			addrs: []monautil.Address{
				newAddressPubKey(hexToBytes("03b0bd634234abbb" +
					"1ba1e986e884185c61cf43e001f9137f23c2" +
					"c409273eb16e65")),
			},
			reqSigs: 1,
			class:   PubKeyTy,
		},
		{
			name: "2nd standard p2pk with uncompressed pubkey (0x04)",
			script: hexToBytes("4104b0bd634234abbb1ba1e986e884185" +
				"c61cf43e001f9137f23c2c409273eb16e6537a576782" +
				"eba668a7ef8bd3b3cfb1edb7117ab65129b8a2e681f3" +
				"c1e0908ef7bac"),
			addrs: []monautil.Address{
				newAddressPubKey(hexToBytes("04b0bd634234abbb" +
					"1ba1e986e884185c61cf43e001f9137f23c2" +
					"c409273eb16e6537a576782eba668a7ef8bd" +
					"3b3cfb1edb7117ab65129b8a2e681f3c1e09" +
					"08ef7b")),
			},
			reqSigs: 1,
			class:   PubKeyTy,
		},
		{
			name: "standard p2pk with hybrid pubkey (0x07)",
			script: hexToBytes("4107b0bd634234abbb1ba1e986e884185" +
				"c61cf43e001f9137f23c2c409273eb16e6537a576782" +
				"eba668a7ef8bd3b3cfb1edb7117ab65129b8a2e681f3" +
				"c1e0908ef7bac"),
			addrs: []monautil.Address{
				newAddressPubKey(hexToBytes("07b0bd634234abbb" +
					"1ba1e986e884185c61cf43e001f9137f23c2" +
					"c409273eb16e6537a576782eba668a7ef8bd" +
					"3b3cfb1edb7117ab65129b8a2e681f3c1e09" +
					"08ef7b")),
			},
			reqSigs: 1,
			class:   PubKeyTy,
		},
		{
			name: "standard p2pkh",
			script: hexToBytes("76a914ad06dd6ddee55cbca9a9e3713bd" +
				"7587509a3056488ac"),
			addrs: []monautil.Address{
				newAddressPubKeyHash(hexToBytes("ad06dd6ddee5" +
					"5cbca9a9e3713bd7587509a30564")),
			},
			reqSigs: 1,
			class:   PubKeyHashTy,
		},
		{
			name: "standard p2sh",
			script: hexToBytes("a91463bcc565f9e68ee0189dd5cc67f1b" +
				"0e5f02f45cb87"),
			addrs: []monautil.Address{
				newAddressScriptHash(hexToBytes("63bcc565f9e6" +
					"8ee0189dd5cc67f1b0e5f02f45cb")),
			},
			reqSigs: 1,
			class:   ScriptHashTy,
		},
		// from real tx 60a20bd93aa49ab4b28d514ec10b06e1829ce6818ec06cd3aabd013ebcdc4bb1, vout 0
		{
			name: "standard 1 of 2 multisig",
			script: hexToBytes("514104cc71eb30d653c0c3163990c47b9" +
				"76f3fb3f37cccdcbedb169a1dfef58bbfbfaff7d8a47" +
				"3e7e2e6d317b87bafe8bde97e3cf8f065dec022b51d1" +
				"1fcdd0d348ac4410461cbdcc5409fb4b4d42b51d3338" +
				"1354d80e550078cb532a34bfa2fcfdeb7d76519aecc6" +
				"2770f5b0e4ef8551946d8a540911abe3e7854a26f39f" +
				"58b25c15342af52ae"),
			addrs: []monautil.Address{
				newAddressPubKey(hexToBytes("04cc71eb30d653c0" +
					"c3163990c47b976f3fb3f37cccdcbedb169a" +
					"1dfef58bbfbfaff7d8a473e7e2e6d317b87b" +
					"afe8bde97e3cf8f065dec022b51d11fcdd0d" +
					"348ac4")),
				newAddressPubKey(hexToBytes("0461cbdcc5409fb4" +
					"b4d42b51d33381354d80e550078cb532a34b" +
					"fa2fcfdeb7d76519aecc62770f5b0e4ef855" +
					"1946d8a540911abe3e7854a26f39f58b25c1" +
					"5342af")),
			},
			reqSigs: 1,
			class:   MultiSigTy,
		},
		// from real tx d646f82bd5fbdb94a36872ce460f97662b80c3050ad3209bef9d1e398ea277ab, vin 1
		{
			name: "standard 2 of 3 multisig",
			script: hexToBytes("524104cb9c3c222c5f7a7d3b9bd152f36" +
				"3a0b6d54c9eb312c4d4f9af1e8551b6c421a6a4ab0e2" +
				"9105f24de20ff463c1c91fcf3bf662cdde4783d4799f" +
				"787cb7c08869b4104ccc588420deeebea22a7e900cc8" +
				"b68620d2212c374604e3487ca08f1ff3ae12bdc63951" +
				"4d0ec8612a2d3c519f084d9a00cbbe3b53d071e9b09e" +
				"71e610b036aa24104ab47ad1939edcb3db65f7fedea6" +
				"2bbf781c5410d3f22a7a3a56ffefb2238af8627363bd" +
				"f2ed97c1f89784a1aecdb43384f11d2acc64443c7fc2" +
				"99cef0400421a53ae"),
			addrs: []monautil.Address{
				newAddressPubKey(hexToBytes("04cb9c3c222c5f7a" +
					"7d3b9bd152f363a0b6d54c9eb312c4d4f9af" +
					"1e8551b6c421a6a4ab0e29105f24de20ff46" +
					"3c1c91fcf3bf662cdde4783d4799f787cb7c" +
					"08869b")),
				newAddressPubKey(hexToBytes("04ccc588420deeeb" +
					"ea22a7e900cc8b68620d2212c374604e3487" +
					"ca08f1ff3ae12bdc639514d0ec8612a2d3c5" +
					"19f084d9a00cbbe3b53d071e9b09e71e610b" +
					"036aa2")),
				newAddressPubKey(hexToBytes("04ab47ad1939edcb" +
					"3db65f7fedea62bbf781c5410d3f22a7a3a5" +
					"6ffefb2238af8627363bdf2ed97c1f89784a" +
					"1aecdb43384f11d2acc64443c7fc299cef04" +
					"00421a")),
			},
			reqSigs: 2,
			class:   MultiSigTy,
		},

		// The below are nonstandard script due to things such as
		// invalid pubkeys, failure to parse, and not being of a
		// standard form.

		{
			name: "p2pk with uncompressed pk missing OP_CHECKSIG",
			script: hexToBytes("410411db93e1dcdb8a016b49840f8c53b" +
				"c1eb68a382e97b1482ecad7b148a6909a5cb2e0eaddf" +
				"b84ccf9744464f82e160bfa9b8b64f9d4c03f999b864" +
				"3f656b412a3"),
			addrs:   nil,
			reqSigs: 0,
			class:   NonStandardTy,
		},
		{
			name: "valid signature from a sigscript - no addresses",
			script: hexToBytes("47304402204e45e16932b8af514961a1d" +
				"3a1a25fdf3f4f7732e9d624c6c61548ab5fb8cd41022" +
				"0181522ec8eca07de4860a4acdd12909d831cc56cbba" +
				"c4622082221a8768d1d0901"),
			addrs:   nil,
			reqSigs: 0,
			class:   NonStandardTy,
		},
		// Note the technically the pubkey is the second item on the
		// stack, but since the address extraction intentionally only
		// works with standard PkScripts, this should not return any
		// addresses.
		{
			name: "valid sigscript to reedeem p2pk - no addresses",
			script: hexToBytes("493046022100ddc69738bf2336318e4e0" +
				"41a5a77f305da87428ab1606f023260017854350ddc0" +
				"22100817af09d2eec36862d16009852b7e3a0f6dd765" +
				"98290b7834e1453660367e07a014104cd4240c198e12" +
				"523b6f9cb9f5bed06de1ba37e96a1bbd13745fcf9d11" +
				"c25b1dff9a519675d198804ba9962d3eca2d5937d58e" +
				"5a75a71042d40388a4d307f887d"),
			addrs:   nil,
			reqSigs: 0,
			class:   NonStandardTy,
		},
		// from real tx 691dd277dc0e90a462a3d652a1171686de49cf19067cd33c7df0392833fb986a, vout 0
		// invalid public keys
		{
			name: "1 of 3 multisig with invalid pubkeys",
			script: hexToBytes("51411c2200007353455857696b696c656" +
				"16b73204361626c6567617465204261636b75700a0a6" +
				"361626c65676174652d3230313031323034313831312" +
				"e377a0a0a446f41776e6c6f61642074686520666f6c6" +
				"c6f77696e67207472616e73616374696f6e732077697" +
				"468205361746f736869204e616b616d6f746f2773206" +
				"46f776e6c6f61416420746f6f6c2077686963680a636" +
				"16e20626520666f756e6420696e207472616e7361637" +
				"4696f6e2036633533636439383731313965663739376" +
				"435616463636453ae"),
			addrs:   []monautil.Address{},
			reqSigs: 1,
			class:   MultiSigTy,
		},
		// from real tx: 691dd277dc0e90a462a3d652a1171686de49cf19067cd33c7df0392833fb986a, vout 44
		// invalid public keys
		{
			name: "1 of 3 multisig with invalid pubkeys 2",
			script: hexToBytes("514134633365633235396337346461636" +
				"536666430383862343463656638630a6336366263313" +
				"93936633862393461333831316233363536313866653" +
				"16539623162354136636163636539393361333938386" +
				"134363966636336643664616266640a3236363363666" +
				"13963663463303363363039633539336333653931666" +
				"56465373032392131323364643432643235363339643" +
				"338613663663530616234636434340a00000053ae"),
			addrs:   []monautil.Address{},
			reqSigs: 1,
			class:   MultiSigTy,
		},
		{
			name:    "empty script",
			script:  []byte{},
			addrs:   nil,
			reqSigs: 0,
			class:   NonStandardTy,
		},
		{
			name:    "script that does not parse",
			script:  []byte{OP_DATA_45},
			addrs:   nil,
			reqSigs: 0,
			class:   NonStandardTy,
		},
	}

	t.Logf("Running %d tests.", len(tests))
	for i, test := range tests {
		class, addrs, reqSigs, err := ExtractPkScriptAddrs(
			test.script, &chaincfg.MainNetParams)
		if err != nil {
		}

		if !reflect.DeepEqual(addrs, test.addrs) {
			t.Errorf("ExtractPkScriptAddrs #%d (%s) unexpected "+
				"addresses\ngot  %v\nwant %v", i, test.name,
				addrs, test.addrs)
			continue
		}

		if reqSigs != test.reqSigs {
			t.Errorf("ExtractPkScriptAddrs #%d (%s) unexpected "+
				"number of required signatures - got %d, "+
				"want %d", i, test.name, reqSigs, test.reqSigs)
			continue
		}

		if class != test.class {
			t.Errorf("ExtractPkScriptAddrs #%d (%s) unexpected "+
				"script type - got %s, want %s", i, test.name,
				class, test.class)
			continue
		}
	}
}

// TestCalcScriptInfo ensures the CalcScriptInfo provides the expected results
// for various valid and invalid script pairs.
func TestCalcScriptInfo(t *testing.T) {
	t.Parallel()

	tests := []struct {
		name      string
		sigScript string
		pkScript  string
		witness   []string

		bip16  bool
		segwit bool

		scriptInfo    ScriptInfo
		scriptInfoErr error
	}{
		{
			// Invented scripts, the hashes do not match
			// Truncated version of test below:
			name: "pkscript doesn't parse",
			sigScript: "1 81 DATA_8 2DUP EQUAL NOT VERIFY ABS " +
				"SWAP ABS EQUAL",
			pkScript: "HASH160 DATA_20 0xfe441065b6532231de2fac56" +
				"3152205ec4f59c",
			bip16:         true,
			scriptInfoErr: scriptError(ErrMalformedPush, ""),
		},
		{
			name: "sigScript doesn't parse",
			// Truncated version of p2sh script below.
			sigScript: "1 81 DATA_8 2DUP EQUAL NOT VERIFY ABS " +
				"SWAP ABS",
			pkScript: "HASH160 DATA_20 0xfe441065b6532231de2fac56" +
				"3152205ec4f59c74 EQUAL",
			bip16:         true,
			scriptInfoErr: scriptError(ErrMalformedPush, ""),
		},
		{
			// Invented scripts, the hashes do not match
			name: "p2sh standard script",
			sigScript: "1 81 DATA_25 DUP HASH160 DATA_20 0x010203" +
				"0405060708090a0b0c0d0e0f1011121314 EQUALVERIFY " +
				"CHECKSIG",
			pkScript: "HASH160 DATA_20 0xfe441065b6532231de2fac56" +
				"3152205ec4f59c74 EQUAL",
			bip16: true,
			scriptInfo: ScriptInfo{
				PkScriptClass:  ScriptHashTy,
				NumInputs:      3,
				ExpectedInputs: 3, // nonstandard p2sh.
				SigOps:         1,
			},
		},
		{
			// from 567a53d1ce19ce3d07711885168484439965501536d0d0294c5d46d46c10e53b
			// from the blockchain.
			name: "p2sh nonstandard script",
			sigScript: "1 81 DATA_8 2DUP EQUAL NOT VERIFY ABS " +
				"SWAP ABS EQUAL",
			pkScript: "HASH160 DATA_20 0xfe441065b6532231de2fac56" +
				"3152205ec4f59c74 EQUAL",
			bip16: true,
			scriptInfo: ScriptInfo{
				PkScriptClass:  ScriptHashTy,
				NumInputs:      3,
				ExpectedInputs: -1, // nonstandard p2sh.
				SigOps:         0,
			},
		},
		{
			// Script is invented, numbers all fake.
			name: "multisig script",
			// Extra 0 arg on the end for OP_CHECKMULTISIG bug.
			sigScript: "1 1 1 0",
			pkScript: "3 " +
				"DATA_33 0x0102030405060708090a0b0c0d0e0f1011" +
				"12131415161718191a1b1c1d1e1f2021 DATA_33 " +
				"0x0102030405060708090a0b0c0d0e0f101112131415" +
				"161718191a1b1c1d1e1f2021 DATA_33 0x010203040" +
				"5060708090a0b0c0d0e0f101112131415161718191a1" +
				"b1c1d1e1f2021 3 CHECKMULTISIG",
			bip16: true,
			scriptInfo: ScriptInfo{
				PkScriptClass:  MultiSigTy,
				NumInputs:      4,
				ExpectedInputs: 4,
				SigOps:         3,
			},
		},
		{
			// A v0 p2wkh spend.
			name:     "p2wkh script",
			pkScript: "OP_0 DATA_20 0x365ab47888e150ff46f8d51bce36dcd680f1283f",
			witness: []string{
				"3045022100ee9fe8f9487afa977" +
					"6647ebcf0883ce0cd37454d7ce19889d34ba2c9" +
					"9ce5a9f402200341cb469d0efd3955acb9e46" +
					"f568d7e2cc10f9084aaff94ced6dc50a59134ad01",
				"03f0000d0639a22bfaf217e4c9428" +
					"9c2b0cc7fa1036f7fd5d9f61a9d6ec153100e",
			},
			segwit: true,
			scriptInfo: ScriptInfo{
				PkScriptClass:  WitnessV0PubKeyHashTy,
				NumInputs:      2,
				ExpectedInputs: 2,
				SigOps:         1,
			},
		},
		{
			// Nested p2sh v0
			name: "p2wkh nested inside p2sh",
			pkScript: "HASH160 DATA_20 " +
				"0xb3a84b564602a9d68b4c9f19c2ea61458ff7826c EQUAL",
			sigScript: "DATA_22 0x0014ad0ffa2e387f07e7ead14dc56d5a97dbd6ff5a23",
			witness: []string{
				"3045022100cb1c2ac1ff1d57d" +
					"db98f7bdead905f8bf5bcc8641b029ce8eef25" +
					"c75a9e22a4702203be621b5c86b771288706be5" +
					"a7eee1db4fceabf9afb7583c1cc6ee3f8297b21201",
				"03f0000d0639a22bfaf217e4c9" +
					"4289c2b0cc7fa1036f7fd5d9f61a9d6ec153100e",
			},
			segwit: true,
			bip16:  true,
			scriptInfo: ScriptInfo{
				PkScriptClass:  ScriptHashTy,
				NumInputs:      3,
				ExpectedInputs: 3,
				SigOps:         1,
			},
		},
		{
			// A v0 p2wsh spend.
			name: "p2wsh spend of a p2wkh witness script",
			pkScript: "0 DATA_32 0xe112b88a0cd87ba387f44" +
				"9d443ee2596eb353beb1f0351ab2cba8909d875db23",
			witness: []string{
				"3045022100cb1c2ac1ff1d57d" +
					"db98f7bdead905f8bf5bcc8641b029ce8eef25" +
					"c75a9e22a4702203be621b5c86b771288706be5" +
					"a7eee1db4fceabf9afb7583c1cc6ee3f8297b21201",
				"03f0000d0639a22bfaf217e4c9" +
					"4289c2b0cc7fa1036f7fd5d9f61a9d6ec153100e",
				"76a914064977cb7b4a2e0c9680df0ef696e9e0e296b39988ac",
			},
			segwit: true,
			scriptInfo: ScriptInfo{
				PkScriptClass:  WitnessV0ScriptHashTy,
				NumInputs:      3,
				ExpectedInputs: 3,
				SigOps:         1,
			},
		},
	}

	for _, test := range tests {
		sigScript := mustParseShortForm(test.sigScript)
		pkScript := mustParseShortForm(test.pkScript)

		var witness wire.TxWitness

		for _, witElement := range test.witness {
			wit, err := hex.DecodeString(witElement)
			if err != nil {
				t.Fatalf("unable to decode witness "+
					"element: %v", err)
			}

			witness = append(witness, wit)
		}

		si, err := CalcScriptInfo(sigScript, pkScript, witness,
			test.bip16, test.segwit)
		if e := tstCheckScriptError(err, test.scriptInfoErr); e != nil {
			t.Errorf("scriptinfo test %q: %v", test.name, e)
			continue
		}
		if err != nil {
			continue
		}

		if *si != test.scriptInfo {
			t.Errorf("%s: scriptinfo doesn't match expected. "+
				"got: %q expected %q", test.name, *si,
				test.scriptInfo)
			continue
		}
	}
}

// bogusAddress implements the monautil.Address interface so the tests can ensure
// unsupported address types are handled properly.
type bogusAddress struct{}

<<<<<<< HEAD
// EncodeAddress simply returns an empty string.  It exists to satsify the
// monautil.Address interface.
=======
// EncodeAddress simply returns an empty string.  It exists to satisfy the
// btcutil.Address interface.
>>>>>>> f673a4b5
func (b *bogusAddress) EncodeAddress() string {
	return ""
}

<<<<<<< HEAD
// ScriptAddress simply returns an empty byte slice.  It exists to satsify the
// monautil.Address interface.
=======
// ScriptAddress simply returns an empty byte slice.  It exists to satisfy the
// btcutil.Address interface.
>>>>>>> f673a4b5
func (b *bogusAddress) ScriptAddress() []byte {
	return nil
}

// IsForNet lies blatantly to satisfy the monautil.Address interface.
func (b *bogusAddress) IsForNet(chainParams *chaincfg.Params) bool {
	return true // why not?
}

<<<<<<< HEAD
// String simply returns an empty string.  It exists to satsify the
// monautil.Address interface.
=======
// String simply returns an empty string.  It exists to satisfy the
// btcutil.Address interface.
>>>>>>> f673a4b5
func (b *bogusAddress) String() string {
	return ""
}

// TestPayToAddrScript ensures the PayToAddrScript function generates the
// correct scripts for the various types of addresses.
func TestPayToAddrScript(t *testing.T) {
	t.Parallel()

	// 1MirQ9bwyQcGVJPwKUgapu5ouK2E2Ey4gX
	p2pkhMain, err := monautil.NewAddressPubKeyHash(hexToBytes("e34cce70c86"+
		"373273efcc54ce7d2a491bb4a0e84"), &chaincfg.MainNetParams)
	if err != nil {
		t.Fatalf("Unable to create public key hash address: %v", err)
	}

	// Taken from transaction:
	// b0539a45de13b3e0403909b8bd1a555b8cbe45fd4e3f3fda76f3a5f52835c29d
	p2shMain, _ := monautil.NewAddressScriptHashFromHash(hexToBytes("e8c300"+
		"c87986efa84c37c0519929019ef86eb5b4"), &chaincfg.MainNetParams)
	if err != nil {
		t.Fatalf("Unable to create script hash address: %v", err)
	}

	//  mainnet p2pk 13CG6SJ3yHUXo4Cr2RY4THLLJrNFuG3gUg
	p2pkCompressedMain, err := monautil.NewAddressPubKey(hexToBytes("02192d"+
		"74d0cb94344c9569c2e77901573d8d7903c3ebec3a957724895dca52c6b4"),
		&chaincfg.MainNetParams)
	if err != nil {
		t.Fatalf("Unable to create pubkey address (compressed): %v",
			err)
	}
	p2pkCompressed2Main, err := monautil.NewAddressPubKey(hexToBytes("03b0b"+
		"d634234abbb1ba1e986e884185c61cf43e001f9137f23c2c409273eb16e65"),
		&chaincfg.MainNetParams)
	if err != nil {
		t.Fatalf("Unable to create pubkey address (compressed 2): %v",
			err)
	}

	p2pkUncompressedMain, err := monautil.NewAddressPubKey(hexToBytes("0411"+
		"db93e1dcdb8a016b49840f8c53bc1eb68a382e97b1482ecad7b148a6909a5"+
		"cb2e0eaddfb84ccf9744464f82e160bfa9b8b64f9d4c03f999b8643f656b4"+
		"12a3"), &chaincfg.MainNetParams)
	if err != nil {
		t.Fatalf("Unable to create pubkey address (uncompressed): %v",
			err)
	}

	// Errors used in the tests below defined here for convenience and to
	// keep the horizontal test size shorter.
	errUnsupportedAddress := scriptError(ErrUnsupportedAddress, "")

	tests := []struct {
		in       monautil.Address
		expected string
		err      error
	}{
		// pay-to-pubkey-hash address on mainnet
		{
			p2pkhMain,
			"DUP HASH160 DATA_20 0xe34cce70c86373273efcc54ce7d2a4" +
				"91bb4a0e8488 CHECKSIG",
			nil,
		},
		// pay-to-script-hash address on mainnet
		{
			p2shMain,
			"HASH160 DATA_20 0xe8c300c87986efa84c37c0519929019ef8" +
				"6eb5b4 EQUAL",
			nil,
		},
		// pay-to-pubkey address on mainnet. compressed key.
		{
			p2pkCompressedMain,
			"DATA_33 0x02192d74d0cb94344c9569c2e77901573d8d7903c3" +
				"ebec3a957724895dca52c6b4 CHECKSIG",
			nil,
		},
		// pay-to-pubkey address on mainnet. compressed key (other way).
		{
			p2pkCompressed2Main,
			"DATA_33 0x03b0bd634234abbb1ba1e986e884185c61cf43e001" +
				"f9137f23c2c409273eb16e65 CHECKSIG",
			nil,
		},
		// pay-to-pubkey address on mainnet. uncompressed key.
		{
			p2pkUncompressedMain,
			"DATA_65 0x0411db93e1dcdb8a016b49840f8c53bc1eb68a382e" +
				"97b1482ecad7b148a6909a5cb2e0eaddfb84ccf97444" +
				"64f82e160bfa9b8b64f9d4c03f999b8643f656b412a3 " +
				"CHECKSIG",
			nil,
		},

		// Supported address types with nil pointers.
		{(*monautil.AddressPubKeyHash)(nil), "", errUnsupportedAddress},
		{(*monautil.AddressScriptHash)(nil), "", errUnsupportedAddress},
		{(*monautil.AddressPubKey)(nil), "", errUnsupportedAddress},

		// Unsupported address type.
		{&bogusAddress{}, "", errUnsupportedAddress},
	}

	t.Logf("Running %d tests", len(tests))
	for i, test := range tests {
		pkScript, err := PayToAddrScript(test.in)
		if e := tstCheckScriptError(err, test.err); e != nil {
			t.Errorf("PayToAddrScript #%d unexpected error - "+
				"got %v, want %v", i, err, test.err)
			continue
		}

		expected := mustParseShortForm(test.expected)
		if !bytes.Equal(pkScript, expected) {
			t.Errorf("PayToAddrScript #%d got: %x\nwant: %x",
				i, pkScript, expected)
			continue
		}
	}
}

// TestMultiSigScript ensures the MultiSigScript function returns the expected
// scripts and errors.
func TestMultiSigScript(t *testing.T) {
	t.Parallel()

	//  mainnet p2pk 13CG6SJ3yHUXo4Cr2RY4THLLJrNFuG3gUg
	p2pkCompressedMain, err := monautil.NewAddressPubKey(hexToBytes("02192d"+
		"74d0cb94344c9569c2e77901573d8d7903c3ebec3a957724895dca52c6b4"),
		&chaincfg.MainNetParams)
	if err != nil {
		t.Fatalf("Unable to create pubkey address (compressed): %v",
			err)
	}
	p2pkCompressed2Main, err := monautil.NewAddressPubKey(hexToBytes("03b0b"+
		"d634234abbb1ba1e986e884185c61cf43e001f9137f23c2c409273eb16e65"),
		&chaincfg.MainNetParams)
	if err != nil {
		t.Fatalf("Unable to create pubkey address (compressed 2): %v",
			err)
	}

	p2pkUncompressedMain, err := monautil.NewAddressPubKey(hexToBytes("0411"+
		"db93e1dcdb8a016b49840f8c53bc1eb68a382e97b1482ecad7b148a6909a5"+
		"cb2e0eaddfb84ccf9744464f82e160bfa9b8b64f9d4c03f999b8643f656b4"+
		"12a3"), &chaincfg.MainNetParams)
	if err != nil {
		t.Fatalf("Unable to create pubkey address (uncompressed): %v",
			err)
	}

	tests := []struct {
		keys      []*monautil.AddressPubKey
		nrequired int
		expected  string
		err       error
	}{
		{
			[]*monautil.AddressPubKey{
				p2pkCompressedMain,
				p2pkCompressed2Main,
			},
			1,
			"1 DATA_33 0x02192d74d0cb94344c9569c2e77901573d8d7903c" +
				"3ebec3a957724895dca52c6b4 DATA_33 0x03b0bd634" +
				"234abbb1ba1e986e884185c61cf43e001f9137f23c2c4" +
				"09273eb16e65 2 CHECKMULTISIG",
			nil,
		},
		{
			[]*monautil.AddressPubKey{
				p2pkCompressedMain,
				p2pkCompressed2Main,
			},
			2,
			"2 DATA_33 0x02192d74d0cb94344c9569c2e77901573d8d7903c" +
				"3ebec3a957724895dca52c6b4 DATA_33 0x03b0bd634" +
				"234abbb1ba1e986e884185c61cf43e001f9137f23c2c4" +
				"09273eb16e65 2 CHECKMULTISIG",
			nil,
		},
		{
			[]*monautil.AddressPubKey{
				p2pkCompressedMain,
				p2pkCompressed2Main,
			},
			3,
			"",
			scriptError(ErrTooManyRequiredSigs, ""),
		},
		{
			[]*monautil.AddressPubKey{
				p2pkUncompressedMain,
			},
			1,
			"1 DATA_65 0x0411db93e1dcdb8a016b49840f8c53bc1eb68a382" +
				"e97b1482ecad7b148a6909a5cb2e0eaddfb84ccf97444" +
				"64f82e160bfa9b8b64f9d4c03f999b8643f656b412a3 " +
				"1 CHECKMULTISIG",
			nil,
		},
		{
			[]*monautil.AddressPubKey{
				p2pkUncompressedMain,
			},
			2,
			"",
			scriptError(ErrTooManyRequiredSigs, ""),
		},
	}

	t.Logf("Running %d tests", len(tests))
	for i, test := range tests {
		script, err := MultiSigScript(test.keys, test.nrequired)
		if e := tstCheckScriptError(err, test.err); e != nil {
			t.Errorf("MultiSigScript #%d: %v", i, e)
			continue
		}

		expected := mustParseShortForm(test.expected)
		if !bytes.Equal(script, expected) {
			t.Errorf("MultiSigScript #%d got: %x\nwant: %x",
				i, script, expected)
			continue
		}
	}
}

// TestCalcMultiSigStats ensures the CalcMutliSigStats function returns the
// expected errors.
func TestCalcMultiSigStats(t *testing.T) {
	t.Parallel()

	tests := []struct {
		name   string
		script string
		err    error
	}{
		{
			name: "short script",
			script: "0x046708afdb0fe5548271967f1a67130b7105cd6a828" +
				"e03909a67962e0ea1f61d",
			err: scriptError(ErrMalformedPush, ""),
		},
		{
			name: "stack underflow",
			script: "RETURN DATA_41 0x046708afdb0fe5548271967f1a" +
				"67130b7105cd6a828e03909a67962e0ea1f61deb649f6" +
				"bc3f4cef308",
			err: scriptError(ErrNotMultisigScript, ""),
		},
		{
			name: "multisig script",
			script: "0 DATA_72 0x30450220106a3e4ef0b51b764a2887226" +
				"2ffef55846514dacbdcbbdd652c849d395b4384022100" +
				"e03ae554c3cbb40600d31dd46fc33f25e47bf8525b1fe" +
				"07282e3b6ecb5f3bb2801 CODESEPARATOR 1 DATA_33 " +
				"0x0232abdc893e7f0631364d7fd01cb33d24da45329a0" +
				"0357b3a7886211ab414d55a 1 CHECKMULTISIG",
			err: nil,
		},
	}

	for i, test := range tests {
		script := mustParseShortForm(test.script)
		_, _, err := CalcMultiSigStats(script)
		if e := tstCheckScriptError(err, test.err); e != nil {
			t.Errorf("CalcMultiSigStats #%d (%s): %v", i, test.name,
				e)
			continue
		}
	}
}

// scriptClassTests houses several test scripts used to ensure various class
// determination is working as expected.  It's defined as a test global versus
// inside a function scope since this spans both the standard tests and the
// consensus tests (pay-to-script-hash is part of consensus).
var scriptClassTests = []struct {
	name   string
	script string
	class  ScriptClass
}{
	{
		name: "Pay Pubkey",
		script: "DATA_65 0x0411db93e1dcdb8a016b49840f8c53bc1eb68a382e" +
			"97b1482ecad7b148a6909a5cb2e0eaddfb84ccf9744464f82e16" +
			"0bfa9b8b64f9d4c03f999b8643f656b412a3 CHECKSIG",
		class: PubKeyTy,
	},
	// tx 599e47a8114fe098103663029548811d2651991b62397e057f0c863c2bc9f9ea
	{
		name: "Pay PubkeyHash",
		script: "DUP HASH160 DATA_20 0x660d4ef3a743e3e696ad990364e555" +
			"c271ad504b EQUALVERIFY CHECKSIG",
		class: PubKeyHashTy,
	},
	// part of tx 6d36bc17e947ce00bb6f12f8e7a56a1585c5a36188ffa2b05e10b4743273a74b
	// codeseparator parts have been elided. (bitcoin core's checks for
	// multisig type doesn't have codesep either).
	{
		name: "multisig",
		script: "1 DATA_33 0x0232abdc893e7f0631364d7fd01cb33d24da4" +
			"5329a00357b3a7886211ab414d55a 1 CHECKMULTISIG",
		class: MultiSigTy,
	},
	// tx e5779b9e78f9650debc2893fd9636d827b26b4ddfa6a8172fe8708c924f5c39d
	{
		name: "P2SH",
		script: "HASH160 DATA_20 0x433ec2ac1ffa1b7b7d027f564529c57197f" +
			"9ae88 EQUAL",
		class: ScriptHashTy,
	},

	{
		// Nulldata with no data at all.
		name:   "nulldata no data",
		script: "RETURN",
		class:  NullDataTy,
	},
	{
		// Nulldata with single zero push.
		name:   "nulldata zero",
		script: "RETURN 0",
		class:  NullDataTy,
	},
	{
		// Nulldata with small integer push.
		name:   "nulldata small int",
		script: "RETURN 1",
		class:  NullDataTy,
	},
	{
		// Nulldata with max small integer push.
		name:   "nulldata max small int",
		script: "RETURN 16",
		class:  NullDataTy,
	},
	{
		// Nulldata with small data push.
		name:   "nulldata small data",
		script: "RETURN DATA_8 0x046708afdb0fe554",
		class:  NullDataTy,
	},
	{
		// Canonical nulldata with 60-byte data push.
		name: "canonical nulldata 60-byte push",
		script: "RETURN 0x3c 0x046708afdb0fe5548271967f1a67130b7105cd" +
			"6a828e03909a67962e0ea1f61deb649f6bc3f4cef3046708afdb" +
			"0fe5548271967f1a67130b7105cd6a",
		class: NullDataTy,
	},
	{
		// Non-canonical nulldata with 60-byte data push.
		name: "non-canonical nulldata 60-byte push",
		script: "RETURN PUSHDATA1 0x3c 0x046708afdb0fe5548271967f1a67" +
			"130b7105cd6a828e03909a67962e0ea1f61deb649f6bc3f4cef3" +
			"046708afdb0fe5548271967f1a67130b7105cd6a",
		class: NullDataTy,
	},
	{
		// Nulldata with max allowed data to be considered standard.
		name: "nulldata max standard push",
		script: "RETURN PUSHDATA1 0x50 0x046708afdb0fe5548271967f1a67" +
			"130b7105cd6a828e03909a67962e0ea1f61deb649f6bc3f4cef3" +
			"046708afdb0fe5548271967f1a67130b7105cd6a828e03909a67" +
			"962e0ea1f61deb649f6bc3f4cef3",
		class: NullDataTy,
	},
	{
		// Nulldata with more than max allowed data to be considered
		// standard (so therefore nonstandard)
		name: "nulldata exceed max standard push",
		script: "RETURN PUSHDATA1 0x51 0x046708afdb0fe5548271967f1a67" +
			"130b7105cd6a828e03909a67962e0ea1f61deb649f6bc3f4cef3" +
			"046708afdb0fe5548271967f1a67130b7105cd6a828e03909a67" +
			"962e0ea1f61deb649f6bc3f4cef308",
		class: NonStandardTy,
	},
	{
		// Almost nulldata, but add an additional opcode after the data
		// to make it nonstandard.
		name:   "almost nulldata",
		script: "RETURN 4 TRUE",
		class:  NonStandardTy,
	},

	// The next few are almost multisig (it is the more complex script type)
	// but with various changes to make it fail.
	{
		// Multisig but invalid nsigs.
		name: "strange 1",
		script: "DUP DATA_33 0x0232abdc893e7f0631364d7fd01cb33d24da45" +
			"329a00357b3a7886211ab414d55a 1 CHECKMULTISIG",
		class: NonStandardTy,
	},
	{
		// Multisig but invalid pubkey.
		name:   "strange 2",
		script: "1 1 1 CHECKMULTISIG",
		class:  NonStandardTy,
	},
	{
		// Multisig but no matching npubkeys opcode.
		name: "strange 3",
		script: "1 DATA_33 0x0232abdc893e7f0631364d7fd01cb33d24da4532" +
			"9a00357b3a7886211ab414d55a DATA_33 0x0232abdc893e7f0" +
			"631364d7fd01cb33d24da45329a00357b3a7886211ab414d55a " +
			"CHECKMULTISIG",
		class: NonStandardTy,
	},
	{
		// Multisig but with multisigverify.
		name: "strange 4",
		script: "1 DATA_33 0x0232abdc893e7f0631364d7fd01cb33d24da4532" +
			"9a00357b3a7886211ab414d55a 1 CHECKMULTISIGVERIFY",
		class: NonStandardTy,
	},
	{
		// Multisig but wrong length.
		name:   "strange 5",
		script: "1 CHECKMULTISIG",
		class:  NonStandardTy,
	},
	{
		name:   "doesn't parse",
		script: "DATA_5 0x01020304",
		class:  NonStandardTy,
	},
	{
		name: "multisig script with wrong number of pubkeys",
		script: "2 " +
			"DATA_33 " +
			"0x027adf5df7c965a2d46203c781bd4dd8" +
			"21f11844136f6673af7cc5a4a05cd29380 " +
			"DATA_33 " +
			"0x02c08f3de8ee2de9be7bd770f4c10eb0" +
			"d6ff1dd81ee96eedd3a9d4aeaf86695e80 " +
			"3 CHECKMULTISIG",
		class: NonStandardTy,
	},

	// New standard segwit script templates.
	{
		// A pay to witness pub key hash pk script.
		name:   "Pay To Witness PubkeyHash",
		script: "0 DATA_20 0x1d0f172a0ecb48aee1be1f2687d2963ae33f71a1",
		class:  WitnessV0PubKeyHashTy,
	},
	{
		// A pay to witness scripthash pk script.
		name:   "Pay To Witness Scripthash",
		script: "0 DATA_32 0x9f96ade4b41d5433f4eda31e1738ec2b36f6e7d1420d94a6af99801a88f7f7ff",
		class:  WitnessV0ScriptHashTy,
	},
}

// TestScriptClass ensures all the scripts in scriptClassTests have the expected
// class.
func TestScriptClass(t *testing.T) {
	t.Parallel()

	for _, test := range scriptClassTests {
		script := mustParseShortForm(test.script)
		class := GetScriptClass(script)
		if class != test.class {
			t.Errorf("%s: expected %s got %s (script %x)", test.name,
				test.class, class, script)
			continue
		}
	}
}

// TestStringifyClass ensures the script class string returns the expected
// string for each script class.
func TestStringifyClass(t *testing.T) {
	t.Parallel()

	tests := []struct {
		name     string
		class    ScriptClass
		stringed string
	}{
		{
			name:     "nonstandardty",
			class:    NonStandardTy,
			stringed: "nonstandard",
		},
		{
			name:     "pubkey",
			class:    PubKeyTy,
			stringed: "pubkey",
		},
		{
			name:     "pubkeyhash",
			class:    PubKeyHashTy,
			stringed: "pubkeyhash",
		},
		{
			name:     "witnesspubkeyhash",
			class:    WitnessV0PubKeyHashTy,
			stringed: "witness_v0_keyhash",
		},
		{
			name:     "scripthash",
			class:    ScriptHashTy,
			stringed: "scripthash",
		},
		{
			name:     "witnessscripthash",
			class:    WitnessV0ScriptHashTy,
			stringed: "witness_v0_scripthash",
		},
		{
			name:     "multisigty",
			class:    MultiSigTy,
			stringed: "multisig",
		},
		{
			name:     "nulldataty",
			class:    NullDataTy,
			stringed: "nulldata",
		},
		{
			name:     "broken",
			class:    ScriptClass(255),
			stringed: "Invalid",
		},
	}

	for _, test := range tests {
		typeString := test.class.String()
		if typeString != test.stringed {
			t.Errorf("%s: got %#q, want %#q", test.name,
				typeString, test.stringed)
		}
	}
}

// TestNullDataScript tests whether NullDataScript returns a valid script.
func TestNullDataScript(t *testing.T) {
	tests := []struct {
		name     string
		data     []byte
		expected []byte
		err      error
		class    ScriptClass
	}{
		{
			name:     "small int",
			data:     hexToBytes("01"),
			expected: mustParseShortForm("RETURN 1"),
			err:      nil,
			class:    NullDataTy,
		},
		{
			name:     "max small int",
			data:     hexToBytes("10"),
			expected: mustParseShortForm("RETURN 16"),
			err:      nil,
			class:    NullDataTy,
		},
		{
			name: "data of size before OP_PUSHDATA1 is needed",
			data: hexToBytes("0102030405060708090a0b0c0d0e0f10111" +
				"2131415161718"),
			expected: mustParseShortForm("RETURN 0x18 0x01020304" +
				"05060708090a0b0c0d0e0f101112131415161718"),
			err:   nil,
			class: NullDataTy,
		},
		{
			name: "just right",
			data: hexToBytes("000102030405060708090a0b0c0d0e0f101" +
				"112131415161718191a1b1c1d1e1f202122232425262" +
				"728292a2b2c2d2e2f303132333435363738393a3b3c3" +
				"d3e3f404142434445464748494a4b4c4d4e4f"),
			expected: mustParseShortForm("RETURN PUSHDATA1 0x50 " +
				"0x000102030405060708090a0b0c0d0e0f101112131" +
				"415161718191a1b1c1d1e1f20212223242526272829" +
				"2a2b2c2d2e2f303132333435363738393a3b3c3d3e3" +
				"f404142434445464748494a4b4c4d4e4f"),
			err:   nil,
			class: NullDataTy,
		},
		{
			name: "too big",
			data: hexToBytes("000102030405060708090a0b0c0d0e0f101" +
				"112131415161718191a1b1c1d1e1f202122232425262" +
				"728292a2b2c2d2e2f303132333435363738393a3b3c3" +
				"d3e3f404142434445464748494a4b4c4d4e4f50"),
			expected: nil,
			err:      scriptError(ErrTooMuchNullData, ""),
			class:    NonStandardTy,
		},
	}

	for i, test := range tests {
		script, err := NullDataScript(test.data)
		if e := tstCheckScriptError(err, test.err); e != nil {
			t.Errorf("NullDataScript: #%d (%s): %v", i, test.name,
				e)
			continue

		}

		// Check that the expected result was returned.
		if !bytes.Equal(script, test.expected) {
			t.Errorf("NullDataScript: #%d (%s) wrong result\n"+
				"got: %x\nwant: %x", i, test.name, script,
				test.expected)
			continue
		}

		// Check that the script has the correct type.
		scriptType := GetScriptClass(script)
		if scriptType != test.class {
			t.Errorf("GetScriptClass: #%d (%s) wrong result -- "+
				"got: %v, want: %v", i, test.name, scriptType,
				test.class)
			continue
		}
	}
}<|MERGE_RESOLUTION|>--- conflicted
+++ resolved
@@ -568,24 +568,14 @@
 // unsupported address types are handled properly.
 type bogusAddress struct{}
 
-<<<<<<< HEAD
-// EncodeAddress simply returns an empty string.  It exists to satsify the
+// EncodeAddress simply returns an empty string.  It exists to satisfy the
 // monautil.Address interface.
-=======
-// EncodeAddress simply returns an empty string.  It exists to satisfy the
-// btcutil.Address interface.
->>>>>>> f673a4b5
 func (b *bogusAddress) EncodeAddress() string {
 	return ""
 }
 
-<<<<<<< HEAD
-// ScriptAddress simply returns an empty byte slice.  It exists to satsify the
+// ScriptAddress simply returns an empty byte slice.  It exists to satisfy the
 // monautil.Address interface.
-=======
-// ScriptAddress simply returns an empty byte slice.  It exists to satisfy the
-// btcutil.Address interface.
->>>>>>> f673a4b5
 func (b *bogusAddress) ScriptAddress() []byte {
 	return nil
 }
@@ -595,13 +585,8 @@
 	return true // why not?
 }
 
-<<<<<<< HEAD
 // String simply returns an empty string.  It exists to satsify the
 // monautil.Address interface.
-=======
-// String simply returns an empty string.  It exists to satisfy the
-// btcutil.Address interface.
->>>>>>> f673a4b5
 func (b *bogusAddress) String() string {
 	return ""
 }
