monad
====

[![Build Status](https://travis-ci.org/wakiyamap/monad.png?branch=master)](https://travis-ci.org/wakiyamap/monad)

monad is an alternative full node bitcoin implementation written in Go (golang).

This project is currently under active development and is in a Beta state.  It
is extremely stable and has been in production use since October 2013.

It properly downloads, validates, and serves the block chain using the exact
rules (including consensus bugs) for block acceptance as Bitcoin Core.  We have
taken great care to avoid monad causing a fork to the block chain.  It includes a
full block validation testing framework which contains all of the 'official'
block acceptance tests (and some additional ones) that is run on every pull
request to help ensure it properly follows consensus.  Also, it passes all of
the JSON test data in the Bitcoin Core code.

It also properly relays newly mined blocks, maintains a transaction pool, and
relays individual transactions that have not yet made it into a block.  It
ensures all individual transactions admitted to the pool follow the rules
required by the block chain and also includes more strict checks which filter
transactions based on miner requirements ("standard" transactions).

One key difference between monad and Bitcoin Core is that monad does *NOT* include
wallet functionality and this was a very intentional design decision.  See the
blog entry [here](https://blog.conformal.com/monad-not-your-moms-bitcoin-daemon)
for more details.  This means you can't actually make or receive payments
directly with monad.  That functionality is provided by the
[btcwallet](https://github.com/btcsuite/btcwallet) and
[Paymetheus](https://github.com/btcsuite/Paymetheus) (Windows-only) projects
which are both under active development.

## Requirements

[Go](http://golang.org) 1.11 or newer.

## Installation

#### Windows - MSI Available

https://github.com/wakiyamap/monad/releases

#### Linux/BSD/MacOSX/POSIX - Build from Source

- Install Go according to the installation instructions here:
  http://golang.org/doc/install

- Ensure Go was installed properly and is a supported version:

```bash
$ go version
$ go env GOROOT GOPATH
```

NOTE: The `GOROOT` and `GOPATH` above must not be the same path.  It is
recommended that `GOPATH` is set to a directory in your home directory such as
`~/goprojects` to avoid write permission issues.  It is also recommended to add
`$GOPATH/bin` to your `PATH` at this point.

- Run the following commands to obtain monad, all dependencies, and install it:

```bash
<<<<<<< HEAD
$ go get -u github.com/Masterminds/glide
$ git clone https://github.com/wakiyamap/monad $GOPATH/src/github.com/wakiyamap/monad
$ cd $GOPATH/src/github.com/wakiyamap/monad
$ glide install
$ go install . ./cmd/...
=======
$ cd $GOPATH/src/github.com/btcsuite/btcd
$ GO111MODULE=on go install -v . ./cmd/...
>>>>>>> 7d2daa5b
```

- monad (and utilities) will now be installed in ```$GOPATH/bin```.  If you did
  not already add the bin directory to your system path during Go installation,
  we recommend you do so now.

## Updating

#### Windows

Install a newer MSI

#### Linux/BSD/MacOSX/POSIX - Build from Source

- Run the following commands to update monad, all dependencies, and install it:

```bash
<<<<<<< HEAD
$ cd $GOPATH/src/github.com/wakiyamap/monad
$ git pull && glide install
$ go install . ./cmd/...
=======
$ cd $GOPATH/src/github.com/btcsuite/btcd
$ git pull
$ GO111MODULE=on go install -v . ./cmd/...
>>>>>>> 7d2daa5b
```

## Getting Started

monad has several configuration options avilable to tweak how it runs, but all
of the basic operations described in the intro section work with zero
configuration.

#### Windows (Installed from MSI)

Launch monad from your Start menu.

#### Linux/BSD/POSIX/Source

```bash
$ ./monad
```

## IRC

- irc.freenode.net
- channel #monad
- [webchat](https://webchat.freenode.net/?channels=monad)

## Issue Tracker

The [integrated github issue tracker](https://github.com/wakiyamap/monad/issues)
is used for this project.

## Documentation

The documentation is a work-in-progress.  It is located in the [docs](https://github.com/wakiyamap/monad/tree/master/docs) folder.

## GPG Verification Key

All official release tags are signed by Conformal so users can ensure the code
has not been tampered with and is coming from the btcsuite developers.  To
verify the signature perform the following:

- Download the Conformal public key:
  https://raw.githubusercontent.com/btcsuite/monad/master/release/GIT-GPG-KEY-conformal.txt

- Import the public key into your GPG keyring:
  ```bash
  gpg --import GIT-GPG-KEY-conformal.txt
  ```

- Verify the release tag with the following command where `TAG_NAME` is a
  placeholder for the specific tag:
  ```bash
  git tag -v TAG_NAME
  ```

## License

monad is licensed under the [copyfree](http://copyfree.org) ISC License.<|MERGE_RESOLUTION|>--- conflicted
+++ resolved
@@ -61,16 +61,8 @@
 - Run the following commands to obtain monad, all dependencies, and install it:
 
 ```bash
-<<<<<<< HEAD
-$ go get -u github.com/Masterminds/glide
-$ git clone https://github.com/wakiyamap/monad $GOPATH/src/github.com/wakiyamap/monad
 $ cd $GOPATH/src/github.com/wakiyamap/monad
-$ glide install
-$ go install . ./cmd/...
-=======
-$ cd $GOPATH/src/github.com/btcsuite/btcd
 $ GO111MODULE=on go install -v . ./cmd/...
->>>>>>> 7d2daa5b
 ```
 
 - monad (and utilities) will now be installed in ```$GOPATH/bin```.  If you did
@@ -88,15 +80,9 @@
 - Run the following commands to update monad, all dependencies, and install it:
 
 ```bash
-<<<<<<< HEAD
 $ cd $GOPATH/src/github.com/wakiyamap/monad
-$ git pull && glide install
-$ go install . ./cmd/...
-=======
-$ cd $GOPATH/src/github.com/btcsuite/btcd
 $ git pull
 $ GO111MODULE=on go install -v . ./cmd/...
->>>>>>> 7d2daa5b
 ```
 
 ## Getting Started
