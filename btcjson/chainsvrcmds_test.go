--- conflicted
+++ resolved
@@ -11,13 +11,8 @@
 	"reflect"
 	"testing"
 
-<<<<<<< HEAD
 	"github.com/wakiyamap/monad/btcjson"
 	"github.com/wakiyamap/monad/wire"
-=======
-	"github.com/btcsuite/btcd/btcjson"
-	"github.com/btcsuite/btcd/wire"
->>>>>>> f673a4b5
 )
 
 // TestChainSvrCmds tests all of the chain server commands marshal and unmarshal
@@ -348,18 +343,6 @@
 			name: "getcfilter",
 			newCmd: func() (interface{}, error) {
 				return btcjson.NewCmd("getcfilter", "123",
-<<<<<<< HEAD
-					wire.GCSFilterExtended)
-			},
-			staticCmd: func() interface{} {
-				return btcjson.NewGetCFilterCmd("123",
-					wire.GCSFilterExtended)
-			},
-			marshalled: `{"jsonrpc":"1.0","method":"getcfilter","params":["123",1],"id":1}`,
-			unmarshalled: &btcjson.GetCFilterCmd{
-				Hash:       "123",
-				FilterType: wire.GCSFilterExtended,
-=======
 					wire.GCSFilterRegular)
 			},
 			staticCmd: func() interface{} {
@@ -370,25 +353,12 @@
 			unmarshalled: &btcjson.GetCFilterCmd{
 				Hash:       "123",
 				FilterType: wire.GCSFilterRegular,
->>>>>>> f673a4b5
 			},
 		},
 		{
 			name: "getcfilterheader",
 			newCmd: func() (interface{}, error) {
 				return btcjson.NewCmd("getcfilterheader", "123",
-<<<<<<< HEAD
-					wire.GCSFilterExtended)
-			},
-			staticCmd: func() interface{} {
-				return btcjson.NewGetCFilterHeaderCmd("123",
-					wire.GCSFilterExtended)
-			},
-			marshalled: `{"jsonrpc":"1.0","method":"getcfilterheader","params":["123",1],"id":1}`,
-			unmarshalled: &btcjson.GetCFilterHeaderCmd{
-				Hash:       "123",
-				FilterType: wire.GCSFilterExtended,
-=======
 					wire.GCSFilterRegular)
 			},
 			staticCmd: func() interface{} {
@@ -399,7 +369,6 @@
 			unmarshalled: &btcjson.GetCFilterHeaderCmd{
 				Hash:       "123",
 				FilterType: wire.GCSFilterRegular,
->>>>>>> f673a4b5
 			},
 		},
 		{
