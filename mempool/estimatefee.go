// Copyright (c) 2016 The btcsuite developers
// Use of this source code is governed by an ISC
// license that can be found in the LICENSE file.

package mempool

import (
	"bytes"
	"encoding/binary"
	"errors"
	"fmt"
	"io"
	"math"
	"math/rand"
	"sort"
	"strings"
	"sync"

	"github.com/wakiyamap/monad/chaincfg/chainhash"
	"github.com/wakiyamap/monad/mining"
	"github.com/wakiyamap/monautil"
)

// TODO incorporate Alex Morcos' modifications to Gavin's initial model
// https://lists.linuxfoundation.org/pipermail/bitcoin-dev/2014-October/006824.html

const (
	// estimateFeeDepth is the maximum number of blocks before a transaction
	// is confirmed that we want to track.
	estimateFeeDepth = 25

	// estimateFeeBinSize is the number of txs stored in each bin.
	estimateFeeBinSize = 100

	// estimateFeeMaxReplacements is the max number of replacements that
	// can be made by the txs found in a given block.
	estimateFeeMaxReplacements = 10

	// DefaultEstimateFeeMaxRollback is the default number of rollbacks
	// allowed by the fee estimator for orphaned blocks.
	DefaultEstimateFeeMaxRollback = 2

	// DefaultEstimateFeeMinRegisteredBlocks is the default minimum
	// number of blocks which must be observed by the fee estimator before
	// it will provide fee estimations.
	DefaultEstimateFeeMinRegisteredBlocks = 3

	bytePerKb = 1000

	btcPerSatoshi = 1E-8
)

var (
	// EstimateFeeDatabaseKey is the key that we use to
	// store the fee estimator in the database.
	EstimateFeeDatabaseKey = []byte("estimatefee")
)

// SatoshiPerByte is number with units of satoshis per byte.
type SatoshiPerByte float64

// BtcPerKilobyte is number with units of bitcoins per kilobyte.
type BtcPerKilobyte float64

// ToBtcPerKb returns a float value that represents the given
// SatoshiPerByte converted to satoshis per kb.
func (rate SatoshiPerByte) ToBtcPerKb() BtcPerKilobyte {
	// If our rate is the error value, return that.
	if rate == SatoshiPerByte(-1.0) {
		return -1.0
	}

	return BtcPerKilobyte(float64(rate) * bytePerKb * btcPerSatoshi)
}

// Fee returns the fee for a transaction of a given size for
// the given fee rate.
func (rate SatoshiPerByte) Fee(size uint32) monautil.Amount {
	// If our rate is the error value, return that.
	if rate == SatoshiPerByte(-1) {
		return monautil.Amount(-1)
	}

	return monautil.Amount(float64(rate) * float64(size))
}

// NewSatoshiPerByte creates a SatoshiPerByte from an Amount and a
// size in bytes.
func NewSatoshiPerByte(fee monautil.Amount, size uint32) SatoshiPerByte {
	return SatoshiPerByte(float64(fee) / float64(size))
}

// observedTransaction represents an observed transaction and some
// additional data required for the fee estimation algorithm.
type observedTransaction struct {
	// A transaction hash.
	hash chainhash.Hash

	// The fee per byte of the transaction in satoshis.
	feeRate SatoshiPerByte

	// The block height when it was observed.
	observed int32

	// The height of the block in which it was mined.
	// If the transaction has not yet been mined, it is zero.
	mined int32
}

func (o *observedTransaction) Serialize(w io.Writer) {
	binary.Write(w, binary.BigEndian, o.hash)
	binary.Write(w, binary.BigEndian, o.feeRate)
	binary.Write(w, binary.BigEndian, o.observed)
	binary.Write(w, binary.BigEndian, o.mined)
}

func deserializeObservedTransaction(r io.Reader) (*observedTransaction, error) {
	ot := observedTransaction{}

	// The first 32 bytes should be a hash.
	binary.Read(r, binary.BigEndian, &ot.hash)

	// The next 8 are SatoshiPerByte
	binary.Read(r, binary.BigEndian, &ot.feeRate)

	// And next there are two uint32's.
	binary.Read(r, binary.BigEndian, &ot.observed)
	binary.Read(r, binary.BigEndian, &ot.mined)

	return &ot, nil
}

// registeredBlock has the hash of a block and the list of transactions
// it mined which had been previously observed by the FeeEstimator. It
// is used if Rollback is called to reverse the effect of registering
// a block.
type registeredBlock struct {
	hash         chainhash.Hash
	transactions []*observedTransaction
}

func (rb *registeredBlock) serialize(w io.Writer, txs map[*observedTransaction]uint32) {
	binary.Write(w, binary.BigEndian, rb.hash)

	binary.Write(w, binary.BigEndian, uint32(len(rb.transactions)))
	for _, o := range rb.transactions {
		binary.Write(w, binary.BigEndian, txs[o])
	}
}

// FeeEstimator manages the data necessary to create
// fee estimations. It is safe for concurrent access.
type FeeEstimator struct {
	maxRollback uint32
	binSize     int32

	// The maximum number of replacements that can be made in a single
	// bin per block. Default is estimateFeeMaxReplacements
	maxReplacements int32

	// The minimum number of blocks that can be registered with the fee
	// estimator before it will provide answers.
	minRegisteredBlocks uint32

	// The last known height.
	lastKnownHeight int32

	// The number of blocks that have been registered.
	numBlocksRegistered uint32

	mtx      sync.RWMutex
	observed map[chainhash.Hash]*observedTransaction
	bin      [estimateFeeDepth][]*observedTransaction

	// The cached estimates.
	cached []SatoshiPerByte

	// Transactions that have been removed from the bins. This allows us to
	// revert in case of an orphaned block.
	dropped []*registeredBlock
}

// NewFeeEstimator creates a FeeEstimator for which at most maxRollback blocks
// can be unregistered and which returns an error unless minRegisteredBlocks
// have been registered with it.
func NewFeeEstimator(maxRollback, minRegisteredBlocks uint32) *FeeEstimator {
	return &FeeEstimator{
		maxRollback:         maxRollback,
		minRegisteredBlocks: minRegisteredBlocks,
		lastKnownHeight:     mining.UnminedHeight,
		binSize:             estimateFeeBinSize,
		maxReplacements:     estimateFeeMaxReplacements,
		observed:            make(map[chainhash.Hash]*observedTransaction),
		dropped:             make([]*registeredBlock, 0, maxRollback),
	}
}

// ObserveTransaction is called when a new transaction is observed in the mempool.
func (ef *FeeEstimator) ObserveTransaction(t *TxDesc) {
	ef.mtx.Lock()
	defer ef.mtx.Unlock()

	// If we haven't seen a block yet we don't know when this one arrived,
	// so we ignore it.
	if ef.lastKnownHeight == mining.UnminedHeight {
		return
	}

	hash := *t.Tx.Hash()
	if _, ok := ef.observed[hash]; !ok {
		ef.observed[hash] = &observedTransaction{
<<<<<<< HEAD
			hash:     hash,
			feeRate:  NewSatoshiPerByte(monautil.Amount(t.Fee), size),
=======
			hash: hash,
			// We'll map the fee per KB back into fee per byte by
			// diving by 1000.
			feeRate:  SatoshiPerByte(t.FeePerKB / 1000),
>>>>>>> 0dcaa7f9
			observed: t.Height,
			mined:    mining.UnminedHeight,
		}
	}
}

// RegisterBlock informs the fee estimator of a new block to take into account.
func (ef *FeeEstimator) RegisterBlock(block *monautil.Block) error {
	ef.mtx.Lock()
	defer ef.mtx.Unlock()

	// The previous sorted list is invalid, so delete it.
	ef.cached = nil

	height := block.Height()
	if height != ef.lastKnownHeight+1 && ef.lastKnownHeight != mining.UnminedHeight {
		return fmt.Errorf("intermediate block not recorded; current height is %d; new height is %d",
			ef.lastKnownHeight, height)
	}

	// Update the last known height.
	ef.lastKnownHeight = height
	ef.numBlocksRegistered++

	// Randomly order txs in block.
	transactions := make(map[*monautil.Tx]struct{})
	for _, t := range block.Transactions() {
		transactions[t] = struct{}{}
	}

	// Count the number of replacements we make per bin so that we don't
	// replace too many.
	var replacementCounts [estimateFeeDepth]int

	// Keep track of which txs were dropped in case of an orphan block.
	dropped := &registeredBlock{
		hash:         *block.Hash(),
		transactions: make([]*observedTransaction, 0, 100),
	}

	// Go through the txs in the block.
	for t := range transactions {
		hash := *t.Hash()

		// Have we observed this tx in the mempool?
		o, ok := ef.observed[hash]
		if !ok {
			continue
		}

		// Put the observed tx in the oppropriate bin.
		blocksToConfirm := height - o.observed - 1

		// This shouldn't happen if the fee estimator works correctly,
		// but return an error if it does.
		if o.mined != mining.UnminedHeight {
			log.Error("Estimate fee: transaction ", hash.String(), " has already been mined")
			return errors.New("Transaction has already been mined")
		}

		// This shouldn't happen but check just in case to avoid
		// an out-of-bounds array index later.
		if blocksToConfirm >= estimateFeeDepth {
			continue
		}

		// Make sure we do not replace too many transactions per min.
		if replacementCounts[blocksToConfirm] == int(ef.maxReplacements) {
			continue
		}

		o.mined = height

		replacementCounts[blocksToConfirm]++

		bin := ef.bin[blocksToConfirm]

		// Remove a random element and replace it with this new tx.
		if len(bin) == int(ef.binSize) {
			// Don't drop transactions we have just added from this same block.
			l := int(ef.binSize) - replacementCounts[blocksToConfirm]
			drop := rand.Intn(l)
			dropped.transactions = append(dropped.transactions, bin[drop])

			bin[drop] = bin[l-1]
			bin[l-1] = o
		} else {
			bin = append(bin, o)
		}
		ef.bin[blocksToConfirm] = bin
	}

	// Go through the mempool for txs that have been in too long.
	for hash, o := range ef.observed {
		if o.mined == mining.UnminedHeight && height-o.observed >= estimateFeeDepth {
			delete(ef.observed, hash)
		}
	}

	// Add dropped list to history.
	if ef.maxRollback == 0 {
		return nil
	}

	if uint32(len(ef.dropped)) == ef.maxRollback {
		ef.dropped = append(ef.dropped[1:], dropped)
	} else {
		ef.dropped = append(ef.dropped, dropped)
	}

	return nil
}

// LastKnownHeight returns the height of the last block which was registered.
func (ef *FeeEstimator) LastKnownHeight() int32 {
	ef.mtx.Lock()
	defer ef.mtx.Unlock()

	return ef.lastKnownHeight
}

// Rollback unregisters a recently registered block from the FeeEstimator.
// This can be used to reverse the effect of an orphaned block on the fee
// estimator. The maximum number of rollbacks allowed is given by
// maxRollbacks.
//
// Note: not everything can be rolled back because some transactions are
// deleted if they have been observed too long ago. That means the result
// of Rollback won't always be exactly the same as if the last block had not
// happened, but it should be close enough.
func (ef *FeeEstimator) Rollback(hash *chainhash.Hash) error {
	ef.mtx.Lock()
	defer ef.mtx.Unlock()

	// Find this block in the stack of recent registered blocks.
	var n int
	for n = 1; n <= len(ef.dropped); n++ {
		if ef.dropped[len(ef.dropped)-n].hash.IsEqual(hash) {
			break
		}
	}

	if n > len(ef.dropped) {
		return errors.New("no such block was recently registered")
	}

	for i := 0; i < n; i++ {
		ef.rollback()
	}

	return nil
}

// rollback rolls back the effect of the last block in the stack
// of registered blocks.
func (ef *FeeEstimator) rollback() {
	// The previous sorted list is invalid, so delete it.
	ef.cached = nil

	// pop the last list of dropped txs from the stack.
	last := len(ef.dropped) - 1
	if last == -1 {
		// Cannot really happen because the exported calling function
		// only rolls back a block already known to be in the list
		// of dropped transactions.
		return
	}

	dropped := ef.dropped[last]

	// where we are in each bin as we replace txs?
	var replacementCounters [estimateFeeDepth]int

	// Go through the txs in the dropped block.
	for _, o := range dropped.transactions {
		// Which bin was this tx in?
		blocksToConfirm := o.mined - o.observed - 1

		bin := ef.bin[blocksToConfirm]

		var counter = replacementCounters[blocksToConfirm]

		// Continue to go through that bin where we left off.
		for {
			if counter >= len(bin) {
				// Panic, as we have entered an unrecoverable invalid state.
				panic(errors.New("illegal state: cannot rollback dropped transaction"))
			}

			prev := bin[counter]

			if prev.mined == ef.lastKnownHeight {
				prev.mined = mining.UnminedHeight

				bin[counter] = o

				counter++
				break
			}

			counter++
		}

		replacementCounters[blocksToConfirm] = counter
	}

	// Continue going through bins to find other txs to remove
	// which did not replace any other when they were entered.
	for i, j := range replacementCounters {
		for {
			l := len(ef.bin[i])
			if j >= l {
				break
			}

			prev := ef.bin[i][j]

			if prev.mined == ef.lastKnownHeight {
				prev.mined = mining.UnminedHeight

				newBin := append(ef.bin[i][0:j], ef.bin[i][j+1:l]...)
				// TODO This line should prevent an unintentional memory
				// leak but it causes a panic when it is uncommented.
				// ef.bin[i][j] = nil
				ef.bin[i] = newBin

				continue
			}

			j++
		}
	}

	ef.dropped = ef.dropped[0:last]

	// The number of blocks the fee estimator has seen is decrimented.
	ef.numBlocksRegistered--
	ef.lastKnownHeight--
}

// estimateFeeSet is a set of txs that can that is sorted
// by the fee per kb rate.
type estimateFeeSet struct {
	feeRate []SatoshiPerByte
	bin     [estimateFeeDepth]uint32
}

func (b *estimateFeeSet) Len() int { return len(b.feeRate) }

func (b *estimateFeeSet) Less(i, j int) bool {
	return b.feeRate[i] > b.feeRate[j]
}

func (b *estimateFeeSet) Swap(i, j int) {
	b.feeRate[i], b.feeRate[j] = b.feeRate[j], b.feeRate[i]
}

// estimateFee returns the estimated fee for a transaction
// to confirm in confirmations blocks from now, given
// the data set we have collected.
func (b *estimateFeeSet) estimateFee(confirmations int) SatoshiPerByte {
	if confirmations <= 0 {
		return SatoshiPerByte(math.Inf(1))
	}

	if confirmations > estimateFeeDepth {
		return 0
	}

	// We don't have any transactions!
	if len(b.feeRate) == 0 {
		return 0
	}

	var min, max int = 0, 0
	for i := 0; i < confirmations-1; i++ {
		min += int(b.bin[i])
	}

	max = min + int(b.bin[confirmations-1]) - 1
	if max < min {
		max = min
	}
	feeIndex := (min + max) / 2
	if feeIndex >= len(b.feeRate) {
		feeIndex = len(b.feeRate) - 1
	}

	return b.feeRate[feeIndex]
}

// newEstimateFeeSet creates a temporary data structure that
// can be used to find all fee estimates.
func (ef *FeeEstimator) newEstimateFeeSet() *estimateFeeSet {
	set := &estimateFeeSet{}

	capacity := 0
	for i, b := range ef.bin {
		l := len(b)
		set.bin[i] = uint32(l)
		capacity += l
	}

	set.feeRate = make([]SatoshiPerByte, capacity)

	i := 0
	for _, b := range ef.bin {
		for _, o := range b {
			set.feeRate[i] = o.feeRate
			i++
		}
	}

	sort.Sort(set)

	return set
}

// estimates returns the set of all fee estimates from 1 to estimateFeeDepth
// confirmations from now.
func (ef *FeeEstimator) estimates() []SatoshiPerByte {
	set := ef.newEstimateFeeSet()

	estimates := make([]SatoshiPerByte, estimateFeeDepth)
	for i := 0; i < estimateFeeDepth; i++ {
		estimates[i] = set.estimateFee(i + 1)
	}

	return estimates
}

// EstimateFee estimates the fee per byte to have a tx confirmed a given
// number of blocks from now.
func (ef *FeeEstimator) EstimateFee(numBlocks uint32) (BtcPerKilobyte, error) {
	ef.mtx.Lock()
	defer ef.mtx.Unlock()

	// If the number of registered blocks is below the minimum, return
	// an error.
	if ef.numBlocksRegistered < ef.minRegisteredBlocks {
		return -1, errors.New("not enough blocks have been observed")
	}

	if numBlocks == 0 {
		return -1, errors.New("cannot confirm transaction in zero blocks")
	}

	if numBlocks > estimateFeeDepth {
		return -1, fmt.Errorf(
			"can only estimate fees for up to %d blocks from now",
			estimateFeeBinSize)
	}

	// If there are no cached results, generate them.
	if ef.cached == nil {
		ef.cached = ef.estimates()
	}

	return ef.cached[int(numBlocks)-1].ToBtcPerKb(), nil
}

// In case the format for the serialized version of the FeeEstimator changes,
// we use a version number. If the version number changes, it does not make
// sense to try to upgrade a previous version to a new version. Instead, just
// start fee estimation over.
const estimateFeeSaveVersion = 1

func deserializeRegisteredBlock(r io.Reader, txs map[uint32]*observedTransaction) (*registeredBlock, error) {
	var lenTransactions uint32

	rb := &registeredBlock{}
	binary.Read(r, binary.BigEndian, &rb.hash)
	binary.Read(r, binary.BigEndian, &lenTransactions)

	rb.transactions = make([]*observedTransaction, lenTransactions)

	for i := uint32(0); i < lenTransactions; i++ {
		var index uint32
		binary.Read(r, binary.BigEndian, &index)
		rb.transactions[i] = txs[index]
	}

	return rb, nil
}

// FeeEstimatorState represents a saved FeeEstimator that can be
// restored with data from an earlier session of the program.
type FeeEstimatorState []byte

// observedTxSet is a set of txs that can that is sorted
// by hash. It exists for serialization purposes so that
// a serialized state always comes out the same.
type observedTxSet []*observedTransaction

func (q observedTxSet) Len() int { return len(q) }

func (q observedTxSet) Less(i, j int) bool {
	return strings.Compare(q[i].hash.String(), q[j].hash.String()) < 0
}

func (q observedTxSet) Swap(i, j int) {
	q[i], q[j] = q[j], q[i]
}

// Save records the current state of the FeeEstimator to a []byte that
// can be restored later.
func (ef *FeeEstimator) Save() FeeEstimatorState {
	ef.mtx.Lock()
	defer ef.mtx.Unlock()

	// TODO figure out what the capacity should be.
	w := bytes.NewBuffer(make([]byte, 0))

	binary.Write(w, binary.BigEndian, uint32(estimateFeeSaveVersion))

	// Insert basic parameters.
	binary.Write(w, binary.BigEndian, &ef.maxRollback)
	binary.Write(w, binary.BigEndian, &ef.binSize)
	binary.Write(w, binary.BigEndian, &ef.maxReplacements)
	binary.Write(w, binary.BigEndian, &ef.minRegisteredBlocks)
	binary.Write(w, binary.BigEndian, &ef.lastKnownHeight)
	binary.Write(w, binary.BigEndian, &ef.numBlocksRegistered)

	// Put all the observed transactions in a sorted list.
	var txCount uint32
	ots := make([]*observedTransaction, len(ef.observed))
	for hash := range ef.observed {
		ots[txCount] = ef.observed[hash]
		txCount++
	}

	sort.Sort(observedTxSet(ots))

	txCount = 0
	observed := make(map[*observedTransaction]uint32)
	binary.Write(w, binary.BigEndian, uint32(len(ef.observed)))
	for _, ot := range ots {
		ot.Serialize(w)
		observed[ot] = txCount
		txCount++
	}

	// Save all the right bins.
	for _, list := range ef.bin {

		binary.Write(w, binary.BigEndian, uint32(len(list)))

		for _, o := range list {
			binary.Write(w, binary.BigEndian, observed[o])
		}
	}

	// Dropped transactions.
	binary.Write(w, binary.BigEndian, uint32(len(ef.dropped)))
	for _, registered := range ef.dropped {
		registered.serialize(w, observed)
	}

	// Commit the tx and return.
	return FeeEstimatorState(w.Bytes())
}

// RestoreFeeEstimator takes a FeeEstimatorState that was previously
// returned by Save and restores it to a FeeEstimator
func RestoreFeeEstimator(data FeeEstimatorState) (*FeeEstimator, error) {
	r := bytes.NewReader([]byte(data))

	// Check version
	var version uint32
	err := binary.Read(r, binary.BigEndian, &version)
	if err != nil {
		return nil, err
	}
	if version != estimateFeeSaveVersion {
		return nil, fmt.Errorf("Incorrect version: expected %d found %d", estimateFeeSaveVersion, version)
	}

	ef := &FeeEstimator{
		observed: make(map[chainhash.Hash]*observedTransaction),
	}

	// Read basic parameters.
	binary.Read(r, binary.BigEndian, &ef.maxRollback)
	binary.Read(r, binary.BigEndian, &ef.binSize)
	binary.Read(r, binary.BigEndian, &ef.maxReplacements)
	binary.Read(r, binary.BigEndian, &ef.minRegisteredBlocks)
	binary.Read(r, binary.BigEndian, &ef.lastKnownHeight)
	binary.Read(r, binary.BigEndian, &ef.numBlocksRegistered)

	// Read transactions.
	var numObserved uint32
	observed := make(map[uint32]*observedTransaction)
	binary.Read(r, binary.BigEndian, &numObserved)
	for i := uint32(0); i < numObserved; i++ {
		ot, err := deserializeObservedTransaction(r)
		if err != nil {
			return nil, err
		}
		observed[i] = ot
		ef.observed[ot.hash] = ot
	}

	// Read bins.
	for i := 0; i < estimateFeeDepth; i++ {
		var numTransactions uint32
		binary.Read(r, binary.BigEndian, &numTransactions)
		bin := make([]*observedTransaction, numTransactions)
		for j := uint32(0); j < numTransactions; j++ {
			var index uint32
			binary.Read(r, binary.BigEndian, &index)

			var exists bool
			bin[j], exists = observed[index]
			if !exists {
				return nil, fmt.Errorf("Invalid transaction reference %d", index)
			}
		}
		ef.bin[i] = bin
	}

	// Read dropped transactions.
	var numDropped uint32
	binary.Read(r, binary.BigEndian, &numDropped)
	ef.dropped = make([]*registeredBlock, numDropped)
	for i := uint32(0); i < numDropped; i++ {
		var err error
		ef.dropped[int(i)], err = deserializeRegisteredBlock(r, observed)
		if err != nil {
			return nil, err
		}
	}

	return ef, nil
}<|MERGE_RESOLUTION|>--- conflicted
+++ resolved
@@ -209,15 +209,10 @@
 	hash := *t.Tx.Hash()
 	if _, ok := ef.observed[hash]; !ok {
 		ef.observed[hash] = &observedTransaction{
-<<<<<<< HEAD
-			hash:     hash,
-			feeRate:  NewSatoshiPerByte(monautil.Amount(t.Fee), size),
-=======
 			hash: hash,
 			// We'll map the fee per KB back into fee per byte by
 			// diving by 1000.
 			feeRate:  SatoshiPerByte(t.FeePerKB / 1000),
->>>>>>> 0dcaa7f9
 			observed: t.Height,
 			mined:    mining.UnminedHeight,
 		}
