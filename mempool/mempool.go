// Copyright (c) 2013-2016 The btcsuite developers
// Use of this source code is governed by an ISC
// license that can be found in the LICENSE file.

package mempool

import (
	"container/list"
	"fmt"
	"math"
	"sync"
	"sync/atomic"
	"time"

	"github.com/wakiyamap/monad/blockchain"
	"github.com/wakiyamap/monad/blockchain/indexers"
	"github.com/wakiyamap/monad/btcjson"
	"github.com/wakiyamap/monad/chaincfg"
	"github.com/wakiyamap/monad/chaincfg/chainhash"
	"github.com/wakiyamap/monad/mining"
	"github.com/wakiyamap/monad/txscript"
	"github.com/wakiyamap/monad/wire"
	"github.com/wakiyamap/monautil"
)

const (
	// DefaultBlockPrioritySize is the default size in bytes for high-
	// priority / low-fee transactions.  It is used to help determine which
	// are allowed into the mempool and consequently affects their relay and
	// inclusion when generating block templates.
	DefaultBlockPrioritySize = 50000

	// orphanTTL is the maximum amount of time an orphan is allowed to
	// stay in the orphan pool before it expires and is evicted during the
	// next scan.
	orphanTTL = time.Minute * 15

	// orphanExpireScanInterval is the minimum amount of time in between
	// scans of the orphan pool to evict expired transactions.
	orphanExpireScanInterval = time.Minute * 5
)

// Tag represents an identifier to use for tagging orphan transactions.  The
// caller may choose any scheme it desires, however it is common to use peer IDs
// so that orphans can be identified by which peer first relayed them.
type Tag uint64

// Config is a descriptor containing the memory pool configuration.
type Config struct {
	// Policy defines the various mempool configuration options related
	// to policy.
	Policy Policy

	// ChainParams identifies which chain parameters the txpool is
	// associated with.
	ChainParams *chaincfg.Params

	// FetchUtxoView defines the function to use to fetch unspent
	// transaction output information.
	FetchUtxoView func(*monautil.Tx) (*blockchain.UtxoViewpoint, error)

	// BestHeight defines the function to use to access the block height of
	// the current best chain.
	BestHeight func() int32

	// MedianTimePast defines the function to use in order to access the
	// median time past calculated from the point-of-view of the current
	// chain tip within the best chain.
	MedianTimePast func() time.Time

	// CalcSequenceLock defines the function to use in order to generate
	// the current sequence lock for the given transaction using the passed
	// utxo view.
	CalcSequenceLock func(*monautil.Tx, *blockchain.UtxoViewpoint) (*blockchain.SequenceLock, error)

	// IsDeploymentActive returns true if the target deploymentID is
	// active, and false otherwise. The mempool uses this function to gauge
	// if transactions using new to be soft-forked rules should be allowed
	// into the mempool or not.
	IsDeploymentActive func(deploymentID uint32) (bool, error)

	// SigCache defines a signature cache to use.
	SigCache *txscript.SigCache

	// HashCache defines the transaction hash mid-state cache to use.
	HashCache *txscript.HashCache

	// AddrIndex defines the optional address index instance to use for
	// indexing the unconfirmed transactions in the memory pool.
	// This can be nil if the address index is not enabled.
	AddrIndex *indexers.AddrIndex

	// FeeEstimatator provides a feeEstimator. If it is not nil, the mempool
	// records all new transactions it observes into the feeEstimator.
	FeeEstimator *FeeEstimator
}

// Policy houses the policy (configuration parameters) which is used to
// control the mempool.
type Policy struct {
	// MaxTxVersion is the transaction version that the mempool should
	// accept.  All transactions above this version are rejected as
	// non-standard.
	MaxTxVersion int32

	// DisableRelayPriority defines whether to relay free or low-fee
	// transactions that do not have enough priority to be relayed.
	DisableRelayPriority bool

	// AcceptNonStd defines whether to accept non-standard transactions. If
	// true, non-standard transactions will be accepted into the mempool.
	// Otherwise, all non-standard transactions will be rejected.
	AcceptNonStd bool

	// FreeTxRelayLimit defines the given amount in thousands of bytes
	// per minute that transactions with no fee are rate limited to.
	FreeTxRelayLimit float64

	// MaxOrphanTxs is the maximum number of orphan transactions
	// that can be queued.
	MaxOrphanTxs int

	// MaxOrphanTxSize is the maximum size allowed for orphan transactions.
	// This helps prevent memory exhaustion attacks from sending a lot of
	// of big orphans.
	MaxOrphanTxSize int

	// MaxSigOpCostPerTx is the cumulative maximum cost of all the signature
	// operations in a single transaction we will relay or mine.  It is a
	// fraction of the max signature operations for a block.
	MaxSigOpCostPerTx int

	// MinRelayTxFee defines the minimum transaction fee in BTC/kB to be
	// considered a non-zero fee.
	MinRelayTxFee monautil.Amount
}

// TxDesc is a descriptor containing a transaction in the mempool along with
// additional metadata.
type TxDesc struct {
	mining.TxDesc

	// StartingPriority is the priority of the transaction when it was added
	// to the pool.
	StartingPriority float64
}

// orphanTx is normal transaction that references an ancestor transaction
// that is not yet available.  It also contains additional information related
// to it such as an expiration time to help prevent caching the orphan forever.
type orphanTx struct {
	tx         *monautil.Tx
	tag        Tag
	expiration time.Time
}

// TxPool is used as a source of transactions that need to be mined into blocks
// and relayed to other peers.  It is safe for concurrent access from multiple
// peers.
type TxPool struct {
	// The following variables must only be used atomically.
	lastUpdated int64 // last time pool was updated

	mtx           sync.RWMutex
	cfg           Config
	pool          map[chainhash.Hash]*TxDesc
	orphans       map[chainhash.Hash]*orphanTx
	orphansByPrev map[wire.OutPoint]map[chainhash.Hash]*monautil.Tx
	outpoints     map[wire.OutPoint]*monautil.Tx
	pennyTotal    float64 // exponentially decaying total for penny spends.
	lastPennyUnix int64   // unix time of last ``penny spend''

	// nextExpireScan is the time after which the orphan pool will be
	// scanned in order to evict orphans.  This is NOT a hard deadline as
	// the scan will only run when an orphan is added to the pool as opposed
	// to on an unconditional timer.
	nextExpireScan time.Time
}

// Ensure the TxPool type implements the mining.TxSource interface.
var _ mining.TxSource = (*TxPool)(nil)

// removeOrphan is the internal function which implements the public
// RemoveOrphan.  See the comment for RemoveOrphan for more details.
//
// This function MUST be called with the mempool lock held (for writes).
func (mp *TxPool) removeOrphan(tx *monautil.Tx, removeRedeemers bool) {
	// Nothing to do if passed tx is not an orphan.
	txHash := tx.Hash()
	otx, exists := mp.orphans[*txHash]
	if !exists {
		return
	}

	// Remove the reference from the previous orphan index.
	for _, txIn := range otx.tx.MsgTx().TxIn {
		orphans, exists := mp.orphansByPrev[txIn.PreviousOutPoint]
		if exists {
			delete(orphans, *txHash)

			// Remove the map entry altogether if there are no
			// longer any orphans which depend on it.
			if len(orphans) == 0 {
				delete(mp.orphansByPrev, txIn.PreviousOutPoint)
			}
		}
	}

	// Remove any orphans that redeem outputs from this one if requested.
	if removeRedeemers {
		prevOut := wire.OutPoint{Hash: *txHash}
		for txOutIdx := range tx.MsgTx().TxOut {
			prevOut.Index = uint32(txOutIdx)
			for _, orphan := range mp.orphansByPrev[prevOut] {
				mp.removeOrphan(orphan, true)
			}
		}
	}

	// Remove the transaction from the orphan pool.
	delete(mp.orphans, *txHash)
}

// RemoveOrphan removes the passed orphan transaction from the orphan pool and
// previous orphan index.
//
// This function is safe for concurrent access.
func (mp *TxPool) RemoveOrphan(tx *monautil.Tx) {
	mp.mtx.Lock()
	mp.removeOrphan(tx, false)
	mp.mtx.Unlock()
}

// RemoveOrphansByTag removes all orphan transactions tagged with the provided
// identifier.
//
// This function is safe for concurrent access.
func (mp *TxPool) RemoveOrphansByTag(tag Tag) uint64 {
	var numEvicted uint64
	mp.mtx.Lock()
	for _, otx := range mp.orphans {
		if otx.tag == tag {
			mp.removeOrphan(otx.tx, true)
			numEvicted++
		}
	}
	mp.mtx.Unlock()
	return numEvicted
}

// limitNumOrphans limits the number of orphan transactions by evicting a random
// orphan if adding a new one would cause it to overflow the max allowed.
//
// This function MUST be called with the mempool lock held (for writes).
func (mp *TxPool) limitNumOrphans() error {
	// Scan through the orphan pool and remove any expired orphans when it's
	// time.  This is done for efficiency so the scan only happens
	// periodically instead of on every orphan added to the pool.
	if now := time.Now(); now.After(mp.nextExpireScan) {
		origNumOrphans := len(mp.orphans)
		for _, otx := range mp.orphans {
			if now.After(otx.expiration) {
				// Remove redeemers too because the missing
				// parents are very unlikely to ever materialize
				// since the orphan has already been around more
				// than long enough for them to be delivered.
				mp.removeOrphan(otx.tx, true)
			}
		}

		// Set next expiration scan to occur after the scan interval.
		mp.nextExpireScan = now.Add(orphanExpireScanInterval)

		numOrphans := len(mp.orphans)
		if numExpired := origNumOrphans - numOrphans; numExpired > 0 {
			log.Debugf("Expired %d %s (remaining: %d)", numExpired,
				pickNoun(numExpired, "orphan", "orphans"),
				numOrphans)
		}
	}

	// Nothing to do if adding another orphan will not cause the pool to
	// exceed the limit.
	if len(mp.orphans)+1 <= mp.cfg.Policy.MaxOrphanTxs {
		return nil
	}

	// Remove a random entry from the map.  For most compilers, Go's
	// range statement iterates starting at a random item although
	// that is not 100% guaranteed by the spec.  The iteration order
	// is not important here because an adversary would have to be
	// able to pull off preimage attacks on the hashing function in
	// order to target eviction of specific entries anyways.
	for _, otx := range mp.orphans {
		// Don't remove redeemers in the case of a random eviction since
		// it is quite possible it might be needed again shortly.
		mp.removeOrphan(otx.tx, false)
		break
	}

	return nil
}

// addOrphan adds an orphan transaction to the orphan pool.
//
// This function MUST be called with the mempool lock held (for writes).
func (mp *TxPool) addOrphan(tx *monautil.Tx, tag Tag) {
	// Nothing to do if no orphans are allowed.
	if mp.cfg.Policy.MaxOrphanTxs <= 0 {
		return
	}

	// Limit the number orphan transactions to prevent memory exhaustion.
	// This will periodically remove any expired orphans and evict a random
	// orphan if space is still needed.
	mp.limitNumOrphans()

	mp.orphans[*tx.Hash()] = &orphanTx{
		tx:         tx,
		tag:        tag,
		expiration: time.Now().Add(orphanTTL),
	}
	for _, txIn := range tx.MsgTx().TxIn {
		if _, exists := mp.orphansByPrev[txIn.PreviousOutPoint]; !exists {
			mp.orphansByPrev[txIn.PreviousOutPoint] =
				make(map[chainhash.Hash]*monautil.Tx)
		}
		mp.orphansByPrev[txIn.PreviousOutPoint][*tx.Hash()] = tx
	}

	log.Debugf("Stored orphan transaction %v (total: %d)", tx.Hash(),
		len(mp.orphans))
}

// maybeAddOrphan potentially adds an orphan to the orphan pool.
//
// This function MUST be called with the mempool lock held (for writes).
func (mp *TxPool) maybeAddOrphan(tx *monautil.Tx, tag Tag) error {
	// Ignore orphan transactions that are too large.  This helps avoid
	// a memory exhaustion attack based on sending a lot of really large
	// orphans.  In the case there is a valid transaction larger than this,
	// it will ultimtely be rebroadcast after the parent transactions
	// have been mined or otherwise received.
	//
	// Note that the number of orphan transactions in the orphan pool is
	// also limited, so this equates to a maximum memory used of
	// mp.cfg.Policy.MaxOrphanTxSize * mp.cfg.Policy.MaxOrphanTxs (which is ~5MB
	// using the default values at the time this comment was written).
	serializedLen := tx.MsgTx().SerializeSize()
	if serializedLen > mp.cfg.Policy.MaxOrphanTxSize {
		str := fmt.Sprintf("orphan transaction size of %d bytes is "+
			"larger than max allowed size of %d bytes",
			serializedLen, mp.cfg.Policy.MaxOrphanTxSize)
		return txRuleError(wire.RejectNonstandard, str)
	}

	// Add the orphan if the none of the above disqualified it.
	mp.addOrphan(tx, tag)

	return nil
}

// removeOrphanDoubleSpends removes all orphans which spend outputs spent by the
// passed transaction from the orphan pool.  Removing those orphans then leads
// to removing all orphans which rely on them, recursively.  This is necessary
// when a transaction is added to the main pool because it may spend outputs
// that orphans also spend.
//
// This function MUST be called with the mempool lock held (for writes).
func (mp *TxPool) removeOrphanDoubleSpends(tx *monautil.Tx) {
	msgTx := tx.MsgTx()
	for _, txIn := range msgTx.TxIn {
		for _, orphan := range mp.orphansByPrev[txIn.PreviousOutPoint] {
			mp.removeOrphan(orphan, true)
		}
	}
}

// isTransactionInPool returns whether or not the passed transaction already
// exists in the main pool.
//
// This function MUST be called with the mempool lock held (for reads).
func (mp *TxPool) isTransactionInPool(hash *chainhash.Hash) bool {
	if _, exists := mp.pool[*hash]; exists {
		return true
	}

	return false
}

// IsTransactionInPool returns whether or not the passed transaction already
// exists in the main pool.
//
// This function is safe for concurrent access.
func (mp *TxPool) IsTransactionInPool(hash *chainhash.Hash) bool {
	// Protect concurrent access.
	mp.mtx.RLock()
	inPool := mp.isTransactionInPool(hash)
	mp.mtx.RUnlock()

	return inPool
}

// isOrphanInPool returns whether or not the passed transaction already exists
// in the orphan pool.
//
// This function MUST be called with the mempool lock held (for reads).
func (mp *TxPool) isOrphanInPool(hash *chainhash.Hash) bool {
	if _, exists := mp.orphans[*hash]; exists {
		return true
	}

	return false
}

// IsOrphanInPool returns whether or not the passed transaction already exists
// in the orphan pool.
//
// This function is safe for concurrent access.
func (mp *TxPool) IsOrphanInPool(hash *chainhash.Hash) bool {
	// Protect concurrent access.
	mp.mtx.RLock()
	inPool := mp.isOrphanInPool(hash)
	mp.mtx.RUnlock()

	return inPool
}

// haveTransaction returns whether or not the passed transaction already exists
// in the main pool or in the orphan pool.
//
// This function MUST be called with the mempool lock held (for reads).
func (mp *TxPool) haveTransaction(hash *chainhash.Hash) bool {
	return mp.isTransactionInPool(hash) || mp.isOrphanInPool(hash)
}

// HaveTransaction returns whether or not the passed transaction already exists
// in the main pool or in the orphan pool.
//
// This function is safe for concurrent access.
func (mp *TxPool) HaveTransaction(hash *chainhash.Hash) bool {
	// Protect concurrent access.
	mp.mtx.RLock()
	haveTx := mp.haveTransaction(hash)
	mp.mtx.RUnlock()

	return haveTx
}

// removeTransaction is the internal function which implements the public
// RemoveTransaction.  See the comment for RemoveTransaction for more details.
//
// This function MUST be called with the mempool lock held (for writes).
func (mp *TxPool) removeTransaction(tx *monautil.Tx, removeRedeemers bool) {
	txHash := tx.Hash()
	if removeRedeemers {
		// Remove any transactions which rely on this one.
		for i := uint32(0); i < uint32(len(tx.MsgTx().TxOut)); i++ {
			prevOut := wire.OutPoint{Hash: *txHash, Index: i}
			if txRedeemer, exists := mp.outpoints[prevOut]; exists {
				mp.removeTransaction(txRedeemer, true)
			}
		}
	}

	// Remove the transaction if needed.
	if txDesc, exists := mp.pool[*txHash]; exists {
		// Remove unconfirmed address index entries associated with the
		// transaction if enabled.
		if mp.cfg.AddrIndex != nil {
			mp.cfg.AddrIndex.RemoveUnconfirmedTx(txHash)
		}

		// Mark the referenced outpoints as unspent by the pool.
		for _, txIn := range txDesc.Tx.MsgTx().TxIn {
			delete(mp.outpoints, txIn.PreviousOutPoint)
		}
		delete(mp.pool, *txHash)
		atomic.StoreInt64(&mp.lastUpdated, time.Now().Unix())
	}
}

// RemoveTransaction removes the passed transaction from the mempool. When the
// removeRedeemers flag is set, any transactions that redeem outputs from the
// removed transaction will also be removed recursively from the mempool, as
// they would otherwise become orphans.
//
// This function is safe for concurrent access.
func (mp *TxPool) RemoveTransaction(tx *monautil.Tx, removeRedeemers bool) {
	// Protect concurrent access.
	mp.mtx.Lock()
	mp.removeTransaction(tx, removeRedeemers)
	mp.mtx.Unlock()
}

// RemoveDoubleSpends removes all transactions which spend outputs spent by the
// passed transaction from the memory pool.  Removing those transactions then
// leads to removing all transactions which rely on them, recursively.  This is
// necessary when a block is connected to the main chain because the block may
// contain transactions which were previously unknown to the memory pool.
//
// This function is safe for concurrent access.
func (mp *TxPool) RemoveDoubleSpends(tx *monautil.Tx) {
	// Protect concurrent access.
	mp.mtx.Lock()
	for _, txIn := range tx.MsgTx().TxIn {
		if txRedeemer, ok := mp.outpoints[txIn.PreviousOutPoint]; ok {
			if !txRedeemer.Hash().IsEqual(tx.Hash()) {
				mp.removeTransaction(txRedeemer, true)
			}
		}
	}
	mp.mtx.Unlock()
}

// addTransaction adds the passed transaction to the memory pool.  It should
// not be called directly as it doesn't perform any validation.  This is a
// helper for maybeAcceptTransaction.
//
// This function MUST be called with the mempool lock held (for writes).
func (mp *TxPool) addTransaction(utxoView *blockchain.UtxoViewpoint, tx *monautil.Tx, height int32, fee int64) *TxDesc {
	// Add the transaction to the pool and mark the referenced outpoints
	// as spent by the pool.
	txD := &TxDesc{
		TxDesc: mining.TxDesc{
			Tx:       tx,
			Added:    time.Now(),
			Height:   height,
			Fee:      fee,
			FeePerKB: fee * 1000 / GetTxVirtualSize(tx),
		},
		StartingPriority: mining.CalcPriority(tx.MsgTx(), utxoView, height),
	}

	mp.pool[*tx.Hash()] = txD
	for _, txIn := range tx.MsgTx().TxIn {
		mp.outpoints[txIn.PreviousOutPoint] = tx
	}
	atomic.StoreInt64(&mp.lastUpdated, time.Now().Unix())

	// Add unconfirmed address index entries associated with the transaction
	// if enabled.
	if mp.cfg.AddrIndex != nil {
		mp.cfg.AddrIndex.AddUnconfirmedTx(tx, utxoView)
	}

	// Record this tx for fee estimation if enabled.
	if mp.cfg.FeeEstimator != nil {
		mp.cfg.FeeEstimator.ObserveTransaction(txD)
	}

	return txD
}

// checkPoolDoubleSpend checks whether or not the passed transaction is
// attempting to spend coins already spent by other transactions in the pool.
// Note it does not check for double spends against transactions already in the
// main chain.
//
// This function MUST be called with the mempool lock held (for reads).
func (mp *TxPool) checkPoolDoubleSpend(tx *monautil.Tx) error {
	for _, txIn := range tx.MsgTx().TxIn {
		if txR, exists := mp.outpoints[txIn.PreviousOutPoint]; exists {
			str := fmt.Sprintf("output %v already spent by "+
				"transaction %v in the memory pool",
				txIn.PreviousOutPoint, txR.Hash())
			return txRuleError(wire.RejectDuplicate, str)
		}
	}

	return nil
}

<<<<<<< HEAD
// CheckSpends checks whether the passed outpoint is already spent by a
// transaction in the mempool. If that's the case the spending transaction will
// be returned, if not nil will be returned.
func (mp *TxPool) CheckSpend(op wire.OutPoint) *monautil.Tx {
=======
// CheckSpend checks whether the passed outpoint is already spent by a
// transaction in the mempool. If that's the case the spending transaction will
// be returned, if not nil will be returned.
func (mp *TxPool) CheckSpend(op wire.OutPoint) *btcutil.Tx {
>>>>>>> f673a4b5
	mp.mtx.RLock()
	txR := mp.outpoints[op]
	mp.mtx.RUnlock()

	return txR
}

// fetchInputUtxos loads utxo details about the input transactions referenced by
// the passed transaction.  First, it loads the details form the viewpoint of
// the main chain, then it adjusts them based upon the contents of the
// transaction pool.
//
// This function MUST be called with the mempool lock held (for reads).
func (mp *TxPool) fetchInputUtxos(tx *monautil.Tx) (*blockchain.UtxoViewpoint, error) {
	utxoView, err := mp.cfg.FetchUtxoView(tx)
	if err != nil {
		return nil, err
	}

	// Attempt to populate any missing inputs from the transaction pool.
	for _, txIn := range tx.MsgTx().TxIn {
		prevOut := &txIn.PreviousOutPoint
		entry := utxoView.LookupEntry(*prevOut)
		if entry != nil && !entry.IsSpent() {
			continue
		}

		if poolTxDesc, exists := mp.pool[prevOut.Hash]; exists {
			// AddTxOut ignores out of range index values, so it is
			// safe to call without bounds checking here.
			utxoView.AddTxOut(poolTxDesc.Tx, prevOut.Index,
				mining.UnminedHeight)
		}
	}

	return utxoView, nil
}

// FetchTransaction returns the requested transaction from the transaction pool.
// This only fetches from the main transaction pool and does not include
// orphans.
//
// This function is safe for concurrent access.
func (mp *TxPool) FetchTransaction(txHash *chainhash.Hash) (*monautil.Tx, error) {
	// Protect concurrent access.
	mp.mtx.RLock()
	txDesc, exists := mp.pool[*txHash]
	mp.mtx.RUnlock()

	if exists {
		return txDesc.Tx, nil
	}

	return nil, fmt.Errorf("transaction is not in the pool")
}

// maybeAcceptTransaction is the internal function which implements the public
// MaybeAcceptTransaction.  See the comment for MaybeAcceptTransaction for
// more details.
//
// This function MUST be called with the mempool lock held (for writes).
func (mp *TxPool) maybeAcceptTransaction(tx *monautil.Tx, isNew, rateLimit, rejectDupOrphans bool) ([]*chainhash.Hash, *TxDesc, error) {
	txHash := tx.Hash()

	// If a transaction has iwtness data, and segwit isn't active yet, If
	// segwit isn't active yet, then we won't accept it into the mempool as
	// it can't be mined yet.
	if tx.MsgTx().HasWitness() {
		segwitActive, err := mp.cfg.IsDeploymentActive(chaincfg.DeploymentSegwit)
		if err != nil {
			return nil, nil, err
		}

		if !segwitActive {
			str := fmt.Sprintf("transaction %v has witness data, "+
				"but segwit isn't active yet", txHash)
			return nil, nil, txRuleError(wire.RejectNonstandard, str)
		}
	}

	// Don't accept the transaction if it already exists in the pool.  This
	// applies to orphan transactions as well when the reject duplicate
	// orphans flag is set.  This check is intended to be a quick check to
	// weed out duplicates.
	if mp.isTransactionInPool(txHash) || (rejectDupOrphans &&
		mp.isOrphanInPool(txHash)) {

		str := fmt.Sprintf("already have transaction %v", txHash)
		return nil, nil, txRuleError(wire.RejectDuplicate, str)
	}

	// Perform preliminary sanity checks on the transaction.  This makes
	// use of blockchain which contains the invariant rules for what
	// transactions are allowed into blocks.
	err := blockchain.CheckTransactionSanity(tx)
	if err != nil {
		if cerr, ok := err.(blockchain.RuleError); ok {
			return nil, nil, chainRuleError(cerr)
		}
		return nil, nil, err
	}

	// A standalone transaction must not be a coinbase transaction.
	if blockchain.IsCoinBase(tx) {
		str := fmt.Sprintf("transaction %v is an individual coinbase",
			txHash)
		return nil, nil, txRuleError(wire.RejectInvalid, str)
	}

	// Get the current height of the main chain.  A standalone transaction
	// will be mined into the next block at best, so its height is at least
	// one more than the current height.
	bestHeight := mp.cfg.BestHeight()
	nextBlockHeight := bestHeight + 1

	medianTimePast := mp.cfg.MedianTimePast()

	// Don't allow non-standard transactions if the network parameters
	// forbid their acceptance.
	if !mp.cfg.Policy.AcceptNonStd {
		err = checkTransactionStandard(tx, nextBlockHeight,
			medianTimePast, mp.cfg.Policy.MinRelayTxFee,
			mp.cfg.Policy.MaxTxVersion)
		if err != nil {
			// Attempt to extract a reject code from the error so
			// it can be retained.  When not possible, fall back to
			// a non standard error.
			rejectCode, found := extractRejectCode(err)
			if !found {
				rejectCode = wire.RejectNonstandard
			}
			str := fmt.Sprintf("transaction %v is not standard: %v",
				txHash, err)
			return nil, nil, txRuleError(rejectCode, str)
		}
	}

	// The transaction may not use any of the same outputs as other
	// transactions already in the pool as that would ultimately result in a
	// double spend.  This check is intended to be quick and therefore only
	// detects double spends within the transaction pool itself.  The
	// transaction could still be double spending coins from the main chain
	// at this point.  There is a more in-depth check that happens later
	// after fetching the referenced transaction inputs from the main chain
	// which examines the actual spend data and prevents double spends.
	err = mp.checkPoolDoubleSpend(tx)
	if err != nil {
		return nil, nil, err
	}

	// Fetch all of the unspent transaction outputs referenced by the inputs
	// to this transaction.  This function also attempts to fetch the
	// transaction itself to be used for detecting a duplicate transaction
	// without needing to do a separate lookup.
	utxoView, err := mp.fetchInputUtxos(tx)
	if err != nil {
		if cerr, ok := err.(blockchain.RuleError); ok {
			return nil, nil, chainRuleError(cerr)
		}
		return nil, nil, err
	}

	// Don't allow the transaction if it exists in the main chain and is not
	// not already fully spent.
	prevOut := wire.OutPoint{Hash: *txHash}
	for txOutIdx := range tx.MsgTx().TxOut {
		prevOut.Index = uint32(txOutIdx)
		entry := utxoView.LookupEntry(prevOut)
		if entry != nil && !entry.IsSpent() {
			return nil, nil, txRuleError(wire.RejectDuplicate,
				"transaction already exists")
		}
		utxoView.RemoveEntry(prevOut)
	}

	// Transaction is an orphan if any of the referenced transaction outputs
	// don't exist or are already spent.  Adding orphans to the orphan pool
	// is not handled by this function, and the caller should use
	// maybeAddOrphan if this behavior is desired.
	var missingParents []*chainhash.Hash
	for outpoint, entry := range utxoView.Entries() {
		if entry == nil || entry.IsSpent() {
			// Must make a copy of the hash here since the iterator
			// is replaced and taking its address directly would
			// result in all of the entries pointing to the same
			// memory location and thus all be the final hash.
			hashCopy := outpoint.Hash
			missingParents = append(missingParents, &hashCopy)
		}
	}
	if len(missingParents) > 0 {
		return missingParents, nil, nil
	}

	// Don't allow the transaction into the mempool unless its sequence
	// lock is active, meaning that it'll be allowed into the next block
	// with respect to its defined relative lock times.
	sequenceLock, err := mp.cfg.CalcSequenceLock(tx, utxoView)
	if err != nil {
		if cerr, ok := err.(blockchain.RuleError); ok {
			return nil, nil, chainRuleError(cerr)
		}
		return nil, nil, err
	}
	if !blockchain.SequenceLockActive(sequenceLock, nextBlockHeight,
		medianTimePast) {
		return nil, nil, txRuleError(wire.RejectNonstandard,
			"transaction's sequence locks on inputs not met")
	}

	// Perform several checks on the transaction inputs using the invariant
	// rules in blockchain for what transactions are allowed into blocks.
	// Also returns the fees associated with the transaction which will be
	// used later.
	txFee, err := blockchain.CheckTransactionInputs(tx, nextBlockHeight,
		utxoView, mp.cfg.ChainParams)
	if err != nil {
		if cerr, ok := err.(blockchain.RuleError); ok {
			return nil, nil, chainRuleError(cerr)
		}
		return nil, nil, err
	}

	// Don't allow transactions with non-standard inputs if the network
	// parameters forbid their acceptance.
	if !mp.cfg.Policy.AcceptNonStd {
		err := checkInputsStandard(tx, utxoView)
		if err != nil {
			// Attempt to extract a reject code from the error so
			// it can be retained.  When not possible, fall back to
			// a non standard error.
			rejectCode, found := extractRejectCode(err)
			if !found {
				rejectCode = wire.RejectNonstandard
			}
			str := fmt.Sprintf("transaction %v has a non-standard "+
				"input: %v", txHash, err)
			return nil, nil, txRuleError(rejectCode, str)
		}
	}

	// NOTE: if you modify this code to accept non-standard transactions,
	// you should add code here to check that the transaction does a
	// reasonable number of ECDSA signature verifications.

	// Don't allow transactions with an excessive number of signature
	// operations which would result in making it impossible to mine.  Since
	// the coinbase address itself can contain signature operations, the
	// maximum allowed signature operations per transaction is less than
	// the maximum allowed signature operations per block.
	// TODO(roasbeef): last bool should be conditional on segwit activation
	sigOpCost, err := blockchain.GetSigOpCost(tx, false, utxoView, true, true)
	if err != nil {
		if cerr, ok := err.(blockchain.RuleError); ok {
			return nil, nil, chainRuleError(cerr)
		}
		return nil, nil, err
	}
	if sigOpCost > mp.cfg.Policy.MaxSigOpCostPerTx {
		str := fmt.Sprintf("transaction %v sigop cost is too high: %d > %d",
			txHash, sigOpCost, mp.cfg.Policy.MaxSigOpCostPerTx)
		return nil, nil, txRuleError(wire.RejectNonstandard, str)
	}

	// Don't allow transactions with fees too low to get into a mined block.
	//
	// Most miners allow a free transaction area in blocks they mine to go
	// alongside the area used for high-priority transactions as well as
	// transactions with fees.  A transaction size of up to 1000 bytes is
	// considered safe to go into this section.  Further, the minimum fee
	// calculated below on its own would encourage several small
	// transactions to avoid fees rather than one single larger transaction
	// which is more desirable.  Therefore, as long as the size of the
	// transaction does not exceeed 1000 less than the reserved space for
	// high-priority transactions, don't require a fee for it.
	serializedSize := GetTxVirtualSize(tx)
	minFee := calcMinRequiredTxRelayFee(serializedSize,
		mp.cfg.Policy.MinRelayTxFee)
	if serializedSize >= (DefaultBlockPrioritySize-1000) && txFee < minFee {
		str := fmt.Sprintf("transaction %v has %d fees which is under "+
			"the required amount of %d", txHash, txFee,
			minFee)
		return nil, nil, txRuleError(wire.RejectInsufficientFee, str)
	}

	// Require that free transactions have sufficient priority to be mined
	// in the next block.  Transactions which are being added back to the
	// memory pool from blocks that have been disconnected during a reorg
	// are exempted.
	if isNew && !mp.cfg.Policy.DisableRelayPriority && txFee < minFee {
		currentPriority := mining.CalcPriority(tx.MsgTx(), utxoView,
			nextBlockHeight)
		if currentPriority <= mining.MinHighPriority {
			str := fmt.Sprintf("transaction %v has insufficient "+
				"priority (%g <= %g)", txHash,
				currentPriority, mining.MinHighPriority)
			return nil, nil, txRuleError(wire.RejectInsufficientFee, str)
		}
	}

	// Free-to-relay transactions are rate limited here to prevent
	// penny-flooding with tiny transactions as a form of attack.
	if rateLimit && txFee < minFee {
		nowUnix := time.Now().Unix()
		// Decay passed data with an exponentially decaying ~10 minute
		// window - matches bitcoind handling.
		mp.pennyTotal *= math.Pow(1.0-1.0/600.0,
			float64(nowUnix-mp.lastPennyUnix))
		mp.lastPennyUnix = nowUnix

		// Are we still over the limit?
		if mp.pennyTotal >= mp.cfg.Policy.FreeTxRelayLimit*10*1000 {
			str := fmt.Sprintf("transaction %v has been rejected "+
				"by the rate limiter due to low fees", txHash)
			return nil, nil, txRuleError(wire.RejectInsufficientFee, str)
		}
		oldTotal := mp.pennyTotal

		mp.pennyTotal += float64(serializedSize)
		log.Tracef("rate limit: curTotal %v, nextTotal: %v, "+
			"limit %v", oldTotal, mp.pennyTotal,
			mp.cfg.Policy.FreeTxRelayLimit*10*1000)
	}

	// Verify crypto signatures for each input and reject the transaction if
	// any don't verify.
	err = blockchain.ValidateTransactionScripts(tx, utxoView,
		txscript.StandardVerifyFlags, mp.cfg.SigCache,
		mp.cfg.HashCache)
	if err != nil {
		if cerr, ok := err.(blockchain.RuleError); ok {
			return nil, nil, chainRuleError(cerr)
		}
		return nil, nil, err
	}

	// Add to transaction pool.
	txD := mp.addTransaction(utxoView, tx, bestHeight, txFee)

	log.Debugf("Accepted transaction %v (pool size: %v)", txHash,
		len(mp.pool))

	return nil, txD, nil
}

// MaybeAcceptTransaction is the main workhorse for handling insertion of new
// free-standing transactions into a memory pool.  It includes functionality
// such as rejecting duplicate transactions, ensuring transactions follow all
// rules, detecting orphan transactions, and insertion into the memory pool.
//
// If the transaction is an orphan (missing parent transactions), the
// transaction is NOT added to the orphan pool, but each unknown referenced
// parent is returned.  Use ProcessTransaction instead if new orphans should
// be added to the orphan pool.
//
// This function is safe for concurrent access.
func (mp *TxPool) MaybeAcceptTransaction(tx *monautil.Tx, isNew, rateLimit bool) ([]*chainhash.Hash, *TxDesc, error) {
	// Protect concurrent access.
	mp.mtx.Lock()
	hashes, txD, err := mp.maybeAcceptTransaction(tx, isNew, rateLimit, true)
	mp.mtx.Unlock()

	return hashes, txD, err
}

// processOrphans is the internal function which implements the public
// ProcessOrphans.  See the comment for ProcessOrphans for more details.
//
// This function MUST be called with the mempool lock held (for writes).
func (mp *TxPool) processOrphans(acceptedTx *monautil.Tx) []*TxDesc {
	var acceptedTxns []*TxDesc

	// Start with processing at least the passed transaction.
	processList := list.New()
	processList.PushBack(acceptedTx)
	for processList.Len() > 0 {
		// Pop the transaction to process from the front of the list.
		firstElement := processList.Remove(processList.Front())
		processItem := firstElement.(*monautil.Tx)

		prevOut := wire.OutPoint{Hash: *processItem.Hash()}
		for txOutIdx := range processItem.MsgTx().TxOut {
			// Look up all orphans that redeem the output that is
			// now available.  This will typically only be one, but
			// it could be multiple if the orphan pool contains
			// double spends.  While it may seem odd that the orphan
			// pool would allow this since there can only possibly
			// ultimately be a single redeemer, it's important to
			// track it this way to prevent malicious actors from
			// being able to purposely constructing orphans that
			// would otherwise make outputs unspendable.
			//
			// Skip to the next available output if there are none.
			prevOut.Index = uint32(txOutIdx)
			orphans, exists := mp.orphansByPrev[prevOut]
			if !exists {
				continue
			}

			// Potentially accept an orphan into the tx pool.
			for _, tx := range orphans {
				missing, txD, err := mp.maybeAcceptTransaction(
					tx, true, true, false)
				if err != nil {
					// The orphan is now invalid, so there
					// is no way any other orphans which
					// redeem any of its outputs can be
					// accepted.  Remove them.
					mp.removeOrphan(tx, true)
					break
				}

				// Transaction is still an orphan.  Try the next
				// orphan which redeems this output.
				if len(missing) > 0 {
					continue
				}

				// Transaction was accepted into the main pool.
				//
				// Add it to the list of accepted transactions
				// that are no longer orphans, remove it from
				// the orphan pool, and add it to the list of
				// transactions to process so any orphans that
				// depend on it are handled too.
				acceptedTxns = append(acceptedTxns, txD)
				mp.removeOrphan(tx, false)
				processList.PushBack(tx)

				// Only one transaction for this outpoint can be
				// accepted, so the rest are now double spends
				// and are removed later.
				break
			}
		}
	}

	// Recursively remove any orphans that also redeem any outputs redeemed
	// by the accepted transactions since those are now definitive double
	// spends.
	mp.removeOrphanDoubleSpends(acceptedTx)
	for _, txD := range acceptedTxns {
		mp.removeOrphanDoubleSpends(txD.Tx)
	}

	return acceptedTxns
}

// ProcessOrphans determines if there are any orphans which depend on the passed
// transaction hash (it is possible that they are no longer orphans) and
// potentially accepts them to the memory pool.  It repeats the process for the
// newly accepted transactions (to detect further orphans which may no longer be
// orphans) until there are no more.
//
// It returns a slice of transactions added to the mempool.  A nil slice means
// no transactions were moved from the orphan pool to the mempool.
//
// This function is safe for concurrent access.
func (mp *TxPool) ProcessOrphans(acceptedTx *monautil.Tx) []*TxDesc {
	mp.mtx.Lock()
	acceptedTxns := mp.processOrphans(acceptedTx)
	mp.mtx.Unlock()

	return acceptedTxns
}

// ProcessTransaction is the main workhorse for handling insertion of new
// free-standing transactions into the memory pool.  It includes functionality
// such as rejecting duplicate transactions, ensuring transactions follow all
// rules, orphan transaction handling, and insertion into the memory pool.
//
// It returns a slice of transactions added to the mempool.  When the
// error is nil, the list will include the passed transaction itself along
// with any additional orphan transaactions that were added as a result of
// the passed one being accepted.
//
// This function is safe for concurrent access.
func (mp *TxPool) ProcessTransaction(tx *monautil.Tx, allowOrphan, rateLimit bool, tag Tag) ([]*TxDesc, error) {
	log.Tracef("Processing transaction %v", tx.Hash())

	// Protect concurrent access.
	mp.mtx.Lock()
	defer mp.mtx.Unlock()

	// Potentially accept the transaction to the memory pool.
	missingParents, txD, err := mp.maybeAcceptTransaction(tx, true, rateLimit,
		true)
	if err != nil {
		return nil, err
	}

	if len(missingParents) == 0 {
		// Accept any orphan transactions that depend on this
		// transaction (they may no longer be orphans if all inputs
		// are now available) and repeat for those accepted
		// transactions until there are no more.
		newTxs := mp.processOrphans(tx)
		acceptedTxs := make([]*TxDesc, len(newTxs)+1)

		// Add the parent transaction first so remote nodes
		// do not add orphans.
		acceptedTxs[0] = txD
		copy(acceptedTxs[1:], newTxs)

		return acceptedTxs, nil
	}

	// The transaction is an orphan (has inputs missing).  Reject
	// it if the flag to allow orphans is not set.
	if !allowOrphan {
		// Only use the first missing parent transaction in
		// the error message.
		//
		// NOTE: RejectDuplicate is really not an accurate
		// reject code here, but it matches the reference
		// implementation and there isn't a better choice due
		// to the limited number of reject codes.  Missing
		// inputs is assumed to mean they are already spent
		// which is not really always the case.
		str := fmt.Sprintf("orphan transaction %v references "+
			"outputs of unknown or fully-spent "+
			"transaction %v", tx.Hash(), missingParents[0])
		return nil, txRuleError(wire.RejectDuplicate, str)
	}

	// Potentially add the orphan transaction to the orphan pool.
	err = mp.maybeAddOrphan(tx, tag)
	return nil, err
}

// Count returns the number of transactions in the main pool.  It does not
// include the orphan pool.
//
// This function is safe for concurrent access.
func (mp *TxPool) Count() int {
	mp.mtx.RLock()
	count := len(mp.pool)
	mp.mtx.RUnlock()

	return count
}

// TxHashes returns a slice of hashes for all of the transactions in the memory
// pool.
//
// This function is safe for concurrent access.
func (mp *TxPool) TxHashes() []*chainhash.Hash {
	mp.mtx.RLock()
	hashes := make([]*chainhash.Hash, len(mp.pool))
	i := 0
	for hash := range mp.pool {
		hashCopy := hash
		hashes[i] = &hashCopy
		i++
	}
	mp.mtx.RUnlock()

	return hashes
}

// TxDescs returns a slice of descriptors for all the transactions in the pool.
// The descriptors are to be treated as read only.
//
// This function is safe for concurrent access.
func (mp *TxPool) TxDescs() []*TxDesc {
	mp.mtx.RLock()
	descs := make([]*TxDesc, len(mp.pool))
	i := 0
	for _, desc := range mp.pool {
		descs[i] = desc
		i++
	}
	mp.mtx.RUnlock()

	return descs
}

// MiningDescs returns a slice of mining descriptors for all the transactions
// in the pool.
//
// This is part of the mining.TxSource interface implementation and is safe for
// concurrent access as required by the interface contract.
func (mp *TxPool) MiningDescs() []*mining.TxDesc {
	mp.mtx.RLock()
	descs := make([]*mining.TxDesc, len(mp.pool))
	i := 0
	for _, desc := range mp.pool {
		descs[i] = &desc.TxDesc
		i++
	}
	mp.mtx.RUnlock()

	return descs
}

// RawMempoolVerbose returns all of the entries in the mempool as a fully
// populated btcjson result.
//
// This function is safe for concurrent access.
func (mp *TxPool) RawMempoolVerbose() map[string]*btcjson.GetRawMempoolVerboseResult {
	mp.mtx.RLock()
	defer mp.mtx.RUnlock()

	result := make(map[string]*btcjson.GetRawMempoolVerboseResult,
		len(mp.pool))
	bestHeight := mp.cfg.BestHeight()

	for _, desc := range mp.pool {
		// Calculate the current priority based on the inputs to
		// the transaction.  Use zero if one or more of the
		// input transactions can't be found for some reason.
		tx := desc.Tx
		var currentPriority float64
		utxos, err := mp.fetchInputUtxos(tx)
		if err == nil {
			currentPriority = mining.CalcPriority(tx.MsgTx(), utxos,
				bestHeight+1)
		}

		mpd := &btcjson.GetRawMempoolVerboseResult{
			Size:             int32(tx.MsgTx().SerializeSize()),
			Vsize:            int32(GetTxVirtualSize(tx)),
			Fee:              monautil.Amount(desc.Fee).ToBTC(),
			Time:             desc.Added.Unix(),
			Height:           int64(desc.Height),
			StartingPriority: desc.StartingPriority,
			CurrentPriority:  currentPriority,
			Depends:          make([]string, 0),
		}
		for _, txIn := range tx.MsgTx().TxIn {
			hash := &txIn.PreviousOutPoint.Hash
			if mp.haveTransaction(hash) {
				mpd.Depends = append(mpd.Depends,
					hash.String())
			}
		}

		result[tx.Hash().String()] = mpd
	}

	return result
}

// LastUpdated returns the last time a transaction was added to or removed from
// the main pool.  It does not include the orphan pool.
//
// This function is safe for concurrent access.
func (mp *TxPool) LastUpdated() time.Time {
	return time.Unix(atomic.LoadInt64(&mp.lastUpdated), 0)
}

// New returns a new memory pool for validating and storing standalone
// transactions until they are mined into a block.
func New(cfg *Config) *TxPool {
	return &TxPool{
		cfg:            *cfg,
		pool:           make(map[chainhash.Hash]*TxDesc),
		orphans:        make(map[chainhash.Hash]*orphanTx),
		orphansByPrev:  make(map[wire.OutPoint]map[chainhash.Hash]*monautil.Tx),
		nextExpireScan: time.Now().Add(orphanExpireScanInterval),
		outpoints:      make(map[wire.OutPoint]*monautil.Tx),
	}
}<|MERGE_RESOLUTION|>--- conflicted
+++ resolved
@@ -571,17 +571,10 @@
 	return nil
 }
 
-<<<<<<< HEAD
-// CheckSpends checks whether the passed outpoint is already spent by a
+// CheckSpend checks whether the passed outpoint is already spent by a
 // transaction in the mempool. If that's the case the spending transaction will
 // be returned, if not nil will be returned.
 func (mp *TxPool) CheckSpend(op wire.OutPoint) *monautil.Tx {
-=======
-// CheckSpend checks whether the passed outpoint is already spent by a
-// transaction in the mempool. If that's the case the spending transaction will
-// be returned, if not nil will be returned.
-func (mp *TxPool) CheckSpend(op wire.OutPoint) *btcutil.Tx {
->>>>>>> f673a4b5
 	mp.mtx.RLock()
 	txR := mp.outpoints[op]
 	mp.mtx.RUnlock()
