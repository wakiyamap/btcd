--- conflicted
+++ resolved
@@ -345,11 +345,6 @@
 	"getblocktemplate--result1":    "An error string which represents why the proposal was rejected or nothing if accepted",
 
 	// GetCFilterCmd help.
-<<<<<<< HEAD
-	"getcfilter--synopsis":   "Returns a block's committed filter given its hash.",
-	"getcfilter-hash":        "The hash of the block",
-	"getcfilter--result0":    "The block's committed filter",
-=======
 	"getcfilter--synopsis":  "Returns a block's committed filter given its hash.",
 	"getcfilter-filtertype": "The type of filter to return (0=regular)",
 	"getcfilter-hash":       "The hash of the block",
@@ -360,7 +355,6 @@
 	"getcfilterheader-filtertype": "The type of filter header to return (0=regular)",
 	"getcfilterheader-hash":       "The hash of the block",
 	"getcfilterheader--result0":   "The block's gcs filter header",
->>>>>>> f673a4b5
 
 	// GetConnectionCountCmd help.
 	"getconnectioncount--synopsis": "Returns the number of active connections to other peers.",
@@ -698,10 +692,7 @@
 	"debuglevel":            {(*string)(nil), (*string)(nil)},
 	"decoderawtransaction":  {(*btcjson.TxRawDecodeResult)(nil)},
 	"decodescript":          {(*btcjson.DecodeScriptResult)(nil)},
-<<<<<<< HEAD
 	"dumpcheckpoint":        {(*string)(nil)},
-=======
->>>>>>> f673a4b5
 	"estimatefee":           {(*float64)(nil)},
 	"generate":              {(*[]string)(nil)},
 	"getaddednodeinfo":      {(*[]string)(nil), (*[]btcjson.GetAddedNodeInfoResult)(nil)},
@@ -714,10 +705,7 @@
 	"getblocktemplate":      {(*btcjson.GetBlockTemplateResult)(nil), (*string)(nil), nil},
 	"getblockchaininfo":     {(*btcjson.GetBlockChainInfoResult)(nil)},
 	"getcfilter":            {(*string)(nil)},
-<<<<<<< HEAD
-=======
 	"getcfilterheader":      {(*string)(nil)},
->>>>>>> f673a4b5
 	"getconnectioncount":    {(*int32)(nil)},
 	"getcurrentnet":         {(*uint32)(nil)},
 	"getdifficulty":         {(*float64)(nil)},
