--- conflicted
+++ resolved
@@ -388,13 +388,9 @@
 // for every transaction in the passed block.
 //
 // This is part of the Indexer interface.
-<<<<<<< HEAD
-func (idx *TxIndex) ConnectBlock(dbTx database.Tx, block *monautil.Block, view *blockchain.UtxoViewpoint) error {
-=======
-func (idx *TxIndex) ConnectBlock(dbTx database.Tx, block *btcutil.Block,
+func (idx *TxIndex) ConnectBlock(dbTx database.Tx, block *monautil.Block,
 	stxos []blockchain.SpentTxOut) error {
 
->>>>>>> f673a4b5
 	// Increment the internal block ID to use for the block being connected
 	// and add all of the transactions in the block to the index.
 	newBlockID := idx.curBlockID + 1
@@ -417,13 +413,9 @@
 // hash-to-transaction mapping for every transaction in the block.
 //
 // This is part of the Indexer interface.
-<<<<<<< HEAD
-func (idx *TxIndex) DisconnectBlock(dbTx database.Tx, block *monautil.Block, view *blockchain.UtxoViewpoint) error {
-=======
-func (idx *TxIndex) DisconnectBlock(dbTx database.Tx, block *btcutil.Block,
+func (idx *TxIndex) DisconnectBlock(dbTx database.Tx, block *monautil.Block,
 	stxos []blockchain.SpentTxOut) error {
 
->>>>>>> f673a4b5
 	// Remove all of the transactions in the block from the index.
 	if err := dbRemoveTxIndexEntries(dbTx, block); err != nil {
 		return err
