--- conflicted
+++ resolved
@@ -68,13 +68,9 @@
 // given block using the provided indexer and updates the tip of the indexer
 // accordingly.  An error will be returned if the current tip for the indexer is
 // not the previous block for the passed block.
-<<<<<<< HEAD
-func dbIndexConnectBlock(dbTx database.Tx, indexer Indexer, block *monautil.Block, view *blockchain.UtxoViewpoint) error {
-=======
-func dbIndexConnectBlock(dbTx database.Tx, indexer Indexer, block *btcutil.Block,
+func dbIndexConnectBlock(dbTx database.Tx, indexer Indexer, block *monautil.Block,
 	stxo []blockchain.SpentTxOut) error {
 
->>>>>>> f673a4b5
 	// Assert that the block being connected properly connects to the
 	// current tip of the index.
 	idxKey := indexer.Key()
@@ -102,13 +98,9 @@
 // given block using the provided indexer and updates the tip of the indexer
 // accordingly.  An error will be returned if the current tip for the indexer is
 // not the passed block.
-<<<<<<< HEAD
-func dbIndexDisconnectBlock(dbTx database.Tx, indexer Indexer, block *monautil.Block, view *blockchain.UtxoViewpoint) error {
-=======
-func dbIndexDisconnectBlock(dbTx database.Tx, indexer Indexer, block *btcutil.Block,
+func dbIndexDisconnectBlock(dbTx database.Tx, indexer Indexer, block *monautil.Block,
 	stxo []blockchain.SpentTxOut) error {
 
->>>>>>> f673a4b5
 	// Assert that the block being disconnected is the current tip of the
 	// index.
 	idxKey := indexer.Key()
@@ -311,7 +303,7 @@
 			// loaded directly since it is no longer in the main
 			// chain and thus the chain.BlockByHash function would
 			// error.
-			var block *btcutil.Block
+			var block *monautil.Block
 			err := m.db.View(func(dbTx database.Tx) error {
 				blockBytes, err := dbTx.FetchBlock(hash)
 				if err != nil {
@@ -502,57 +494,14 @@
 	return &msgTx, nil
 }
 
-<<<<<<< HEAD
-// makeUtxoView creates a mock unspent transaction output view by using the
-// transaction index in order to look up all inputs referenced by the
-// transactions in the block.  This is sometimes needed when catching indexes up
-// because many of the txouts could actually already be spent however the
-// associated scripts are still required to index them.
-func makeUtxoView(dbTx database.Tx, block *monautil.Block, interrupt <-chan struct{}) (*blockchain.UtxoViewpoint, error) {
-	view := blockchain.NewUtxoViewpoint()
-	for txIdx, tx := range block.Transactions() {
-		// Coinbases do not reference any inputs.  Since the block is
-		// required to have already gone through full validation, it has
-		// already been proven on the first transaction in the block is
-		// a coinbase.
-		if txIdx == 0 {
-			continue
-		}
-
-		// Use the transaction index to load all of the referenced
-		// inputs and add their outputs to the view.
-		for _, txIn := range tx.MsgTx().TxIn {
-			originOut := &txIn.PreviousOutPoint
-			originTx, err := dbFetchTx(dbTx, &originOut.Hash)
-			if err != nil {
-				return nil, err
-			}
-
-			view.AddTxOuts(monautil.NewTx(originTx), 0)
-		}
-
-		if interruptRequested(interrupt) {
-			return nil, errInterruptRequested
-		}
-	}
-
-	return view, nil
-}
-
-=======
->>>>>>> f673a4b5
 // ConnectBlock must be invoked when a block is extending the main chain.  It
 // keeps track of the state of each index it is managing, performs some sanity
 // checks, and invokes each indexer.
 //
 // This is part of the blockchain.IndexManager interface.
-<<<<<<< HEAD
-func (m *Manager) ConnectBlock(dbTx database.Tx, block *monautil.Block, view *blockchain.UtxoViewpoint) error {
-=======
-func (m *Manager) ConnectBlock(dbTx database.Tx, block *btcutil.Block,
+func (m *Manager) ConnectBlock(dbTx database.Tx, block *monautil.Block,
 	stxos []blockchain.SpentTxOut) error {
 
->>>>>>> f673a4b5
 	// Call each of the currently active optional indexes with the block
 	// being connected so they can update accordingly.
 	for _, index := range m.enabledIndexes {
@@ -570,13 +519,9 @@
 // the index entries associated with the block.
 //
 // This is part of the blockchain.IndexManager interface.
-<<<<<<< HEAD
-func (m *Manager) DisconnectBlock(dbTx database.Tx, block *monautil.Block, view *blockchain.UtxoViewpoint) error {
-=======
-func (m *Manager) DisconnectBlock(dbTx database.Tx, block *btcutil.Block,
+func (m *Manager) DisconnectBlock(dbTx database.Tx, block *monautil.Block,
 	stxo []blockchain.SpentTxOut) error {
 
->>>>>>> f673a4b5
 	// Call each of the currently active optional indexes with the block
 	// being disconnected so they can update accordingly.
 	for _, index := range m.enabledIndexes {
@@ -688,7 +633,6 @@
 				subBucket := dbTx.Metadata()
 				for _, subBucketName := range bucketName {
 					subBucket = subBucket.Bucket(subBucketName)
-<<<<<<< HEAD
 				}
 				cursor := subBucket.Cursor()
 				for ok := cursor.First(); ok; ok = cursor.Next() &&
@@ -699,18 +643,6 @@
 					}
 					numDeleted++
 				}
-=======
-				}
-				cursor := subBucket.Cursor()
-				for ok := cursor.First(); ok; ok = cursor.Next() &&
-					numDeleted < maxDeletions {
-
-					if err := cursor.Delete(); err != nil {
-						return err
-					}
-					numDeleted++
-				}
->>>>>>> f673a4b5
 				return nil
 			})
 			if err != nil {
