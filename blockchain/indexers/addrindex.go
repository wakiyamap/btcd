--- conflicted
+++ resolved
@@ -692,14 +692,10 @@
 // indexBlock extract all of the standard addresses from all of the transactions
 // in the passed block and maps each of them to the associated transaction using
 // the passed map.
-<<<<<<< HEAD
-func (idx *AddrIndex) indexBlock(data writeIndexData, block *monautil.Block, view *blockchain.UtxoViewpoint) {
-=======
-func (idx *AddrIndex) indexBlock(data writeIndexData, block *btcutil.Block,
+func (idx *AddrIndex) indexBlock(data writeIndexData, block *monautil.Block,
 	stxos []blockchain.SpentTxOut) {
 
 	stxoIndex := 0
->>>>>>> f673a4b5
 	for txIdx, tx := range block.Transactions() {
 		// Coinbases do not reference any inputs.  Since the block is
 		// required to have already gone through full validation, it has
@@ -730,13 +726,9 @@
 // the transactions in the block involve.
 //
 // This is part of the Indexer interface.
-<<<<<<< HEAD
-func (idx *AddrIndex) ConnectBlock(dbTx database.Tx, block *monautil.Block, view *blockchain.UtxoViewpoint) error {
-=======
-func (idx *AddrIndex) ConnectBlock(dbTx database.Tx, block *btcutil.Block,
+func (idx *AddrIndex) ConnectBlock(dbTx database.Tx, block *monautil.Block,
 	stxos []blockchain.SpentTxOut) error {
 
->>>>>>> f673a4b5
 	// The offset and length of the transactions within the serialized
 	// block.
 	txLocs, err := block.TxLoc()
@@ -774,13 +766,9 @@
 // each transaction in the block involve.
 //
 // This is part of the Indexer interface.
-<<<<<<< HEAD
-func (idx *AddrIndex) DisconnectBlock(dbTx database.Tx, block *monautil.Block, view *blockchain.UtxoViewpoint) error {
-=======
-func (idx *AddrIndex) DisconnectBlock(dbTx database.Tx, block *btcutil.Block,
+func (idx *AddrIndex) DisconnectBlock(dbTx database.Tx, block *monautil.Block,
 	stxos []blockchain.SpentTxOut) error {
 
->>>>>>> f673a4b5
 	// Build all of the address to transaction mappings in a local map.
 	addrsToTxns := make(writeIndexData)
 	idx.indexBlock(addrsToTxns, block, stxos)
