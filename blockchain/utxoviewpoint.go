// Copyright (c) 2015-2016 The btcsuite developers
// Use of this source code is governed by an ISC
// license that can be found in the LICENSE file.

package blockchain

import (
	"fmt"

<<<<<<< HEAD
	"github.com/wakiyamap/monad/chaincfg/chainhash"
	"github.com/wakiyamap/monad/database"
	"github.com/wakiyamap/monad/txscript"
	"github.com/wakiyamap/monautil"
=======
	"github.com/btcsuite/btcd/chaincfg/chainhash"
	"github.com/btcsuite/btcd/database"
	"github.com/btcsuite/btcd/txscript"
	"github.com/btcsuite/btcd/wire"
	"github.com/btcsuite/btcutil"
>>>>>>> f673a4b5
)

// txoFlags is a bitmask defining additional information and state for a
// transaction output in a utxo view.
type txoFlags uint8

const (
	// tfCoinBase indicates that a txout was contained in a coinbase tx.
	tfCoinBase txoFlags = 1 << iota

	// tfSpent indicates that a txout is spent.
	tfSpent

	// tfModified indicates that a txout has been modified since it was
	// loaded.
	tfModified
)

// UtxoEntry houses details about an individual transaction output in a utxo
// view such as whether or not it was contained in a coinbase tx, the height of
// the block that contains the tx, whether or not it is spent, its public key
// script, and how much it pays.
type UtxoEntry struct {
	// NOTE: Additions, deletions, or modifications to the order of the
	// definitions in this struct should not be changed without considering
	// how it affects alignment on 64-bit platforms.  The current order is
	// specifically crafted to result in minimal padding.  There will be a
	// lot of these in memory, so a few extra bytes of padding adds up.

	amount      int64
	pkScript    []byte // The public key script for the output.
	blockHeight int32  // Height of block containing tx.

	// packedFlags contains additional info about output such as whether it
	// is a coinbase, whether it is spent, and whether it has been modified
	// since it was loaded.  This approach is used in order to reduce memory
	// usage since there will be a lot of these in memory.
	packedFlags txoFlags
}

// isModified returns whether or not the output has been modified since it was
// loaded.
func (entry *UtxoEntry) isModified() bool {
	return entry.packedFlags&tfModified == tfModified
}

// IsCoinBase returns whether or not the output was contained in a coinbase
// transaction.
func (entry *UtxoEntry) IsCoinBase() bool {
	return entry.packedFlags&tfCoinBase == tfCoinBase
}

// BlockHeight returns the height of the block containing the output.
func (entry *UtxoEntry) BlockHeight() int32 {
	return entry.blockHeight
}

// IsSpent returns whether or not the output has been spent based upon the
// current state of the unspent transaction output view it was obtained from.
func (entry *UtxoEntry) IsSpent() bool {
	return entry.packedFlags&tfSpent == tfSpent
}

// Spend marks the output as spent.  Spending an output that is already spent
// has no effect.
func (entry *UtxoEntry) Spend() {
	// Nothing to do if the output is already spent.
	if entry.IsSpent() {
		return
	}

	// Mark the output as spent and modified.
	entry.packedFlags |= tfSpent | tfModified
}

// Amount returns the amount of the output.
func (entry *UtxoEntry) Amount() int64 {
	return entry.amount
}

// PkScript returns the public key script for the output.
func (entry *UtxoEntry) PkScript() []byte {
	return entry.pkScript
}

// Clone returns a shallow copy of the utxo entry.
func (entry *UtxoEntry) Clone() *UtxoEntry {
	if entry == nil {
		return nil
	}

	return &UtxoEntry{
		amount:      entry.amount,
		pkScript:    entry.pkScript,
		blockHeight: entry.blockHeight,
		packedFlags: entry.packedFlags,
	}
}

// UtxoViewpoint represents a view into the set of unspent transaction outputs
// from a specific point of view in the chain.  For example, it could be for
// the end of the main chain, some point in the history of the main chain, or
// down a side chain.
//
// The unspent outputs are needed by other transactions for things such as
// script validation and double spend prevention.
type UtxoViewpoint struct {
	entries  map[wire.OutPoint]*UtxoEntry
	bestHash chainhash.Hash
}

// BestHash returns the hash of the best block in the chain the view currently
// respresents.
func (view *UtxoViewpoint) BestHash() *chainhash.Hash {
	return &view.bestHash
}

// SetBestHash sets the hash of the best block in the chain the view currently
// respresents.
func (view *UtxoViewpoint) SetBestHash(hash *chainhash.Hash) {
	view.bestHash = *hash
}

// LookupEntry returns information about a given transaction output according to
// the current state of the view.  It will return nil if the passed output does
// not exist in the view or is otherwise not available such as when it has been
// disconnected during a reorg.
func (view *UtxoViewpoint) LookupEntry(outpoint wire.OutPoint) *UtxoEntry {
	return view.entries[outpoint]
}

// addTxOut adds the specified output to the view if it is not provably
// unspendable.  When the view already has an entry for the output, it will be
// marked unspent.  All fields will be updated for existing entries since it's
// possible it has changed during a reorg.
func (view *UtxoViewpoint) addTxOut(outpoint wire.OutPoint, txOut *wire.TxOut, isCoinBase bool, blockHeight int32) {
	// Don't add provably unspendable outputs.
	if txscript.IsUnspendable(txOut.PkScript) {
		return
	}

	// Update existing entries.  All fields are updated because it's
	// possible (although extremely unlikely) that the existing entry is
	// being replaced by a different transaction with the same hash.  This
	// is allowed so long as the previous transaction is fully spent.
	entry := view.LookupEntry(outpoint)
	if entry == nil {
		entry = new(UtxoEntry)
		view.entries[outpoint] = entry
	}

	entry.amount = txOut.Value
	entry.pkScript = txOut.PkScript
	entry.blockHeight = blockHeight
	entry.packedFlags = tfModified
	if isCoinBase {
		entry.packedFlags |= tfCoinBase
	}
}

// AddTxOut adds the specified output of the passed transaction to the view if
// it exists and is not provably unspendable.  When the view already has an
// entry for the output, it will be marked unspent.  All fields will be updated
// for existing entries since it's possible it has changed during a reorg.
func (view *UtxoViewpoint) AddTxOut(tx *btcutil.Tx, txOutIdx uint32, blockHeight int32) {
	// Can't add an output for an out of bounds index.
	if txOutIdx >= uint32(len(tx.MsgTx().TxOut)) {
		return
	}

	// Update existing entries.  All fields are updated because it's
	// possible (although extremely unlikely) that the existing entry is
	// being replaced by a different transaction with the same hash.  This
	// is allowed so long as the previous transaction is fully spent.
	prevOut := wire.OutPoint{Hash: *tx.Hash(), Index: txOutIdx}
	txOut := tx.MsgTx().TxOut[txOutIdx]
	view.addTxOut(prevOut, txOut, IsCoinBase(tx), blockHeight)
}

// AddTxOuts adds all outputs in the passed transaction which are not provably
// unspendable to the view.  When the view already has entries for any of the
// outputs, they are simply marked unspent.  All fields will be updated for
// existing entries since it's possible it has changed during a reorg.
<<<<<<< HEAD
func (view *UtxoViewpoint) AddTxOuts(tx *monautil.Tx, blockHeight int32) {
	// When there are not already any utxos associated with the transaction,
	// add a new entry for it to the view.
	entry := view.LookupEntry(tx.Hash())
	if entry == nil {
		entry = newUtxoEntry(tx.MsgTx().Version, IsCoinBase(tx),
			blockHeight)
		view.entries[*tx.Hash()] = entry
	} else {
		entry.blockHeight = blockHeight
	}
	entry.modified = true

=======
func (view *UtxoViewpoint) AddTxOuts(tx *btcutil.Tx, blockHeight int32) {
>>>>>>> f673a4b5
	// Loop all of the transaction outputs and add those which are not
	// provably unspendable.
	isCoinBase := IsCoinBase(tx)
	prevOut := wire.OutPoint{Hash: *tx.Hash()}
	for txOutIdx, txOut := range tx.MsgTx().TxOut {
		// Update existing entries.  All fields are updated because it's
		// possible (although extremely unlikely) that the existing
		// entry is being replaced by a different transaction with the
		// same hash.  This is allowed so long as the previous
		// transaction is fully spent.
		prevOut.Index = uint32(txOutIdx)
		view.addTxOut(prevOut, txOut, isCoinBase, blockHeight)
	}
}

// connectTransaction updates the view by adding all new utxos created by the
// passed transaction and marking all utxos that the transactions spend as
// spent.  In addition, when the 'stxos' argument is not nil, it will be updated
// to append an entry for each spent txout.  An error will be returned if the
// view does not contain the required utxos.
<<<<<<< HEAD
func (view *UtxoViewpoint) connectTransaction(tx *monautil.Tx, blockHeight int32, stxos *[]spentTxOut) error {
=======
func (view *UtxoViewpoint) connectTransaction(tx *btcutil.Tx, blockHeight int32, stxos *[]SpentTxOut) error {
>>>>>>> f673a4b5
	// Coinbase transactions don't have any inputs to spend.
	if IsCoinBase(tx) {
		// Add the transaction's outputs as available utxos.
		view.AddTxOuts(tx, blockHeight)
		return nil
	}

	// Spend the referenced utxos by marking them spent in the view and,
	// if a slice was provided for the spent txout details, append an entry
	// to it.
	for _, txIn := range tx.MsgTx().TxIn {
		// Ensure the referenced utxo exists in the view.  This should
		// never happen unless there is a bug is introduced in the code.
		entry := view.entries[txIn.PreviousOutPoint]
		if entry == nil {
			return AssertError(fmt.Sprintf("view missing input %v",
				txIn.PreviousOutPoint))
		}

		// Only create the stxo details if requested.
		if stxos != nil {
			// Populate the stxo details using the utxo entry.
			var stxo = SpentTxOut{
				Amount:     entry.Amount(),
				PkScript:   entry.PkScript(),
				Height:     entry.BlockHeight(),
				IsCoinBase: entry.IsCoinBase(),
			}
			*stxos = append(*stxos, stxo)
		}

		// Mark the entry as spent.  This is not done until after the
		// relevant details have been accessed since spending it might
		// clear the fields from memory in the future.
		entry.Spend()
	}

	// Add the transaction's outputs as available utxos.
	view.AddTxOuts(tx, blockHeight)
	return nil
}

// connectTransactions updates the view by adding all new utxos created by all
// of the transactions in the passed block, marking all utxos the transactions
// spend as spent, and setting the best hash for the view to the passed block.
// In addition, when the 'stxos' argument is not nil, it will be updated to
// append an entry for each spent txout.
<<<<<<< HEAD
func (view *UtxoViewpoint) connectTransactions(block *monautil.Block, stxos *[]spentTxOut) error {
=======
func (view *UtxoViewpoint) connectTransactions(block *btcutil.Block, stxos *[]SpentTxOut) error {
>>>>>>> f673a4b5
	for _, tx := range block.Transactions() {
		err := view.connectTransaction(tx, block.Height(), stxos)
		if err != nil {
			return err
		}
	}

	// Update the best hash for view to include this block since all of its
	// transactions have been connected.
	view.SetBestHash(block.Hash())
	return nil
}

// fetchEntryByHash attempts to find any available utxo for the given hash by
// searching the entire set of possible outputs for the given hash.  It checks
// the view first and then falls back to the database if needed.
func (view *UtxoViewpoint) fetchEntryByHash(db database.DB, hash *chainhash.Hash) (*UtxoEntry, error) {
	// First attempt to find a utxo with the provided hash in the view.
	prevOut := wire.OutPoint{Hash: *hash}
	for idx := uint32(0); idx < MaxOutputsPerBlock; idx++ {
		prevOut.Index = idx
		entry := view.LookupEntry(prevOut)
		if entry != nil {
			return entry, nil
		}
	}

	// Check the database since it doesn't exist in the view.  This will
	// often by the case since only specifically referenced utxos are loaded
	// into the view.
	var entry *UtxoEntry
	err := db.View(func(dbTx database.Tx) error {
		var err error
		entry, err = dbFetchUtxoEntryByHash(dbTx, hash)
		return err
	})
	return entry, err
}

// disconnectTransactions updates the view by removing all of the transactions
// created by the passed block, restoring all utxos the transactions spent by
// using the provided spent txo information, and setting the best hash for the
// view to the block before the passed block.
<<<<<<< HEAD
func (view *UtxoViewpoint) disconnectTransactions(block *monautil.Block, stxos []spentTxOut) error {
=======
func (view *UtxoViewpoint) disconnectTransactions(db database.DB, block *btcutil.Block, stxos []SpentTxOut) error {
>>>>>>> f673a4b5
	// Sanity check the correct number of stxos are provided.
	if len(stxos) != countSpentOutputs(block) {
		return AssertError("disconnectTransactions called with bad " +
			"spent transaction out information")
	}

	// Loop backwards through all transactions so everything is unspent in
	// reverse order.  This is necessary since transactions later in a block
	// can spend from previous ones.
	stxoIdx := len(stxos) - 1
	transactions := block.Transactions()
	for txIdx := len(transactions) - 1; txIdx > -1; txIdx-- {
		tx := transactions[txIdx]

		// All entries will need to potentially be marked as a coinbase.
		var packedFlags txoFlags
		isCoinBase := txIdx == 0
		if isCoinBase {
			packedFlags |= tfCoinBase
		}

		// Mark all of the spendable outputs originally created by the
		// transaction as spent.  It is instructive to note that while
		// the outputs aren't actually being spent here, rather they no
		// longer exist, since a pruned utxo set is used, there is no
		// practical difference between a utxo that does not exist and
		// one that has been spent.
		//
		// When the utxo does not already exist in the view, add an
		// entry for it and then mark it spent.  This is done because
		// the code relies on its existence in the view in order to
		// signal modifications have happened.
		txHash := tx.Hash()
		prevOut := wire.OutPoint{Hash: *txHash}
		for txOutIdx, txOut := range tx.MsgTx().TxOut {
			if txscript.IsUnspendable(txOut.PkScript) {
				continue
			}

			prevOut.Index = uint32(txOutIdx)
			entry := view.entries[prevOut]
			if entry == nil {
				entry = &UtxoEntry{
					amount:      txOut.Value,
					pkScript:    txOut.PkScript,
					blockHeight: block.Height(),
					packedFlags: packedFlags,
				}

				view.entries[prevOut] = entry
			}

			entry.Spend()
		}

		// Loop backwards through all of the transaction inputs (except
		// for the coinbase which has no inputs) and unspend the
		// referenced txos.  This is necessary to match the order of the
		// spent txout entries.
		if isCoinBase {
			continue
		}
		for txInIdx := len(tx.MsgTx().TxIn) - 1; txInIdx > -1; txInIdx-- {
			// Ensure the spent txout index is decremented to stay
			// in sync with the transaction input.
			stxo := &stxos[stxoIdx]
			stxoIdx--

			// When there is not already an entry for the referenced
			// output in the view, it means it was previously spent,
			// so create a new utxo entry in order to resurrect it.
			originOut := &tx.MsgTx().TxIn[txInIdx].PreviousOutPoint
			entry := view.entries[*originOut]
			if entry == nil {
				entry = new(UtxoEntry)
				view.entries[*originOut] = entry
			}

			// The legacy v1 spend journal format only stored the
			// coinbase flag and height when the output was the last
			// unspent output of the transaction.  As a result, when
			// the information is missing, search for it by scanning
			// all possible outputs of the transaction since it must
			// be in one of them.
			//
			// It should be noted that this is quite inefficient,
			// but it realistically will almost never run since all
			// new entries include the information for all outputs
			// and thus the only way this will be hit is if a long
			// enough reorg happens such that a block with the old
			// spend data is being disconnected.  The probability of
			// that in practice is extremely low to begin with and
			// becomes vanishingly small the more new blocks are
			// connected.  In the case of a fresh database that has
			// only ever run with the new v2 format, this code path
			// will never run.
			if stxo.Height == 0 {
				utxo, err := view.fetchEntryByHash(db, txHash)
				if err != nil {
					return err
				}
				if utxo == nil {
					return AssertError(fmt.Sprintf("unable "+
						"to resurrect legacy stxo %v",
						*originOut))
				}

				stxo.Height = utxo.BlockHeight()
				stxo.IsCoinBase = utxo.IsCoinBase()
			}

			// Restore the utxo using the stxo data from the spend
			// journal and mark it as modified.
			entry.amount = stxo.Amount
			entry.pkScript = stxo.PkScript
			entry.blockHeight = stxo.Height
			entry.packedFlags = tfModified
			if stxo.IsCoinBase {
				entry.packedFlags |= tfCoinBase
			}
		}
	}

	// Update the best hash for view to the previous block since all of the
	// transactions for the current block have been disconnected.
	view.SetBestHash(&block.MsgBlock().Header.PrevBlock)
	return nil
}

// RemoveEntry removes the given transaction output from the current state of
// the view.  It will have no effect if the passed output does not exist in the
// view.
func (view *UtxoViewpoint) RemoveEntry(outpoint wire.OutPoint) {
	delete(view.entries, outpoint)
}

// Entries returns the underlying map that stores of all the utxo entries.
func (view *UtxoViewpoint) Entries() map[wire.OutPoint]*UtxoEntry {
	return view.entries
}

// commit prunes all entries marked modified that are now fully spent and marks
// all entries as unmodified.
func (view *UtxoViewpoint) commit() {
	for outpoint, entry := range view.entries {
		if entry == nil || (entry.isModified() && entry.IsSpent()) {
			delete(view.entries, outpoint)
			continue
		}

		entry.packedFlags ^= tfModified
	}
}

// fetchUtxosMain fetches unspent transaction output data about the provided
// set of outpoints from the point of view of the end of the main chain at the
// time of the call.
//
// Upon completion of this function, the view will contain an entry for each
// requested outpoint.  Spent outputs, or those which otherwise don't exist,
// will result in a nil entry in the view.
func (view *UtxoViewpoint) fetchUtxosMain(db database.DB, outpoints map[wire.OutPoint]struct{}) error {
	// Nothing to do if there are no requested outputs.
	if len(outpoints) == 0 {
		return nil
	}

	// Load the requested set of unspent transaction outputs from the point
	// of view of the end of the main chain.
	//
	// NOTE: Missing entries are not considered an error here and instead
	// will result in nil entries in the view.  This is intentionally done
	// so other code can use the presence of an entry in the store as a way
	// to unnecessarily avoid attempting to reload it from the database.
	return db.View(func(dbTx database.Tx) error {
		for outpoint := range outpoints {
			entry, err := dbFetchUtxoEntry(dbTx, outpoint)
			if err != nil {
				return err
			}

			view.entries[outpoint] = entry
		}

		return nil
	})
}

// fetchUtxos loads the unspent transaction outputs for the provided set of
// outputs into the view from the database as needed unless they already exist
// in the view in which case they are ignored.
func (view *UtxoViewpoint) fetchUtxos(db database.DB, outpoints map[wire.OutPoint]struct{}) error {
	// Nothing to do if there are no requested outputs.
	if len(outpoints) == 0 {
		return nil
	}

	// Filter entries that are already in the view.
	neededSet := make(map[wire.OutPoint]struct{})
	for outpoint := range outpoints {
		// Already loaded into the current view.
		if _, ok := view.entries[outpoint]; ok {
			continue
		}

		neededSet[outpoint] = struct{}{}
	}

	// Request the input utxos from the database.
	return view.fetchUtxosMain(db, neededSet)
}

<<<<<<< HEAD
// fetchInputUtxos loads utxo details about the input transactions referenced
// by the transactions in the given block into the view from the database as
// needed.  In particular, referenced entries that are earlier in the block are
// added to the view and entries that are already in the view are not modified.
func (view *UtxoViewpoint) fetchInputUtxos(db database.DB, block *monautil.Block) error {
=======
// fetchInputUtxos loads the unspent transaction outputs for the inputs
// referenced by the transactions in the given block into the view from the
// database as needed.  In particular, referenced entries that are earlier in
// the block are added to the view and entries that are already in the view are
// not modified.
func (view *UtxoViewpoint) fetchInputUtxos(db database.DB, block *btcutil.Block) error {
>>>>>>> f673a4b5
	// Build a map of in-flight transactions because some of the inputs in
	// this block could be referencing other transactions earlier in this
	// block which are not yet in the chain.
	txInFlight := map[chainhash.Hash]int{}
	transactions := block.Transactions()
	for i, tx := range transactions {
		txInFlight[*tx.Hash()] = i
	}

	// Loop through all of the transaction inputs (except for the coinbase
	// which has no inputs) collecting them into sets of what is needed and
	// what is already known (in-flight).
	neededSet := make(map[wire.OutPoint]struct{})
	for i, tx := range transactions[1:] {
		for _, txIn := range tx.MsgTx().TxIn {
			// It is acceptable for a transaction input to reference
			// the output of another transaction in this block only
			// if the referenced transaction comes before the
			// current one in this block.  Add the outputs of the
			// referenced transaction as available utxos when this
			// is the case.  Otherwise, the utxo details are still
			// needed.
			//
			// NOTE: The >= is correct here because i is one less
			// than the actual position of the transaction within
			// the block due to skipping the coinbase.
			originHash := &txIn.PreviousOutPoint.Hash
			if inFlightIndex, ok := txInFlight[*originHash]; ok &&
				i >= inFlightIndex {

				originTx := transactions[inFlightIndex]
				view.AddTxOuts(originTx, block.Height())
				continue
			}

			// Don't request entries that are already in the view
			// from the database.
			if _, ok := view.entries[txIn.PreviousOutPoint]; ok {
				continue
			}

			neededSet[txIn.PreviousOutPoint] = struct{}{}
		}
	}

	// Request the input utxos from the database.
	return view.fetchUtxosMain(db, neededSet)
}

// NewUtxoViewpoint returns a new empty unspent transaction output view.
func NewUtxoViewpoint() *UtxoViewpoint {
	return &UtxoViewpoint{
		entries: make(map[wire.OutPoint]*UtxoEntry),
	}
}

// FetchUtxoView loads unspent transaction outputs for the inputs referenced by
// the passed transaction from the point of view of the end of the main chain.
// It also attempts to fetch the utxos for the outputs of the transaction itself
// so the returned view can be examined for duplicate transactions.
//
// This function is safe for concurrent access however the returned view is NOT.
<<<<<<< HEAD
func (b *BlockChain) FetchUtxoView(tx *monautil.Tx) (*UtxoViewpoint, error) {
	b.chainLock.RLock()
	defer b.chainLock.RUnlock()

	// Create a set of needed transactions based on those referenced by the
	// inputs of the passed transaction.  Also, add the passed transaction
	// itself as a way for the caller to detect duplicates that are not
	// fully spent.
	txNeededSet := make(map[chainhash.Hash]struct{})
	txNeededSet[*tx.Hash()] = struct{}{}
=======
func (b *BlockChain) FetchUtxoView(tx *btcutil.Tx) (*UtxoViewpoint, error) {
	// Create a set of needed outputs based on those referenced by the
	// inputs of the passed transaction and the outputs of the transaction
	// itself.
	neededSet := make(map[wire.OutPoint]struct{})
	prevOut := wire.OutPoint{Hash: *tx.Hash()}
	for txOutIdx := range tx.MsgTx().TxOut {
		prevOut.Index = uint32(txOutIdx)
		neededSet[prevOut] = struct{}{}
	}
>>>>>>> f673a4b5
	if !IsCoinBase(tx) {
		for _, txIn := range tx.MsgTx().TxIn {
			neededSet[txIn.PreviousOutPoint] = struct{}{}
		}
	}

	// Request the utxos from the point of view of the end of the main
	// chain.
	view := NewUtxoViewpoint()
	b.chainLock.RLock()
	err := view.fetchUtxosMain(b.db, neededSet)
	b.chainLock.RUnlock()
	return view, err
}

// FetchUtxoEntry loads and returns the requested unspent transaction output
// from the point of view of the end of the main chain.
//
// NOTE: Requesting an output for which there is no data will NOT return an
// error.  Instead both the entry and the error will be nil.  This is done to
// allow pruning of spent transaction outputs.  In practice this means the
// caller must check if the returned entry is nil before invoking methods on it.
//
// This function is safe for concurrent access however the returned entry (if
// any) is NOT.
func (b *BlockChain) FetchUtxoEntry(outpoint wire.OutPoint) (*UtxoEntry, error) {
	b.chainLock.RLock()
	defer b.chainLock.RUnlock()

	var entry *UtxoEntry
	err := b.db.View(func(dbTx database.Tx) error {
		var err error
		entry, err = dbFetchUtxoEntry(dbTx, outpoint)
		return err
	})
	if err != nil {
		return nil, err
	}

	return entry, nil
}<|MERGE_RESOLUTION|>--- conflicted
+++ resolved
@@ -7,18 +7,11 @@
 import (
 	"fmt"
 
-<<<<<<< HEAD
 	"github.com/wakiyamap/monad/chaincfg/chainhash"
 	"github.com/wakiyamap/monad/database"
 	"github.com/wakiyamap/monad/txscript"
+	"github.com/wakiyamap/monad/wire"
 	"github.com/wakiyamap/monautil"
-=======
-	"github.com/btcsuite/btcd/chaincfg/chainhash"
-	"github.com/btcsuite/btcd/database"
-	"github.com/btcsuite/btcd/txscript"
-	"github.com/btcsuite/btcd/wire"
-	"github.com/btcsuite/btcutil"
->>>>>>> f673a4b5
 )
 
 // txoFlags is a bitmask defining additional information and state for a
@@ -183,7 +176,7 @@
 // it exists and is not provably unspendable.  When the view already has an
 // entry for the output, it will be marked unspent.  All fields will be updated
 // for existing entries since it's possible it has changed during a reorg.
-func (view *UtxoViewpoint) AddTxOut(tx *btcutil.Tx, txOutIdx uint32, blockHeight int32) {
+func (view *UtxoViewpoint) AddTxOut(tx *monautil.Tx, txOutIdx uint32, blockHeight int32) {
 	// Can't add an output for an out of bounds index.
 	if txOutIdx >= uint32(len(tx.MsgTx().TxOut)) {
 		return
@@ -202,23 +195,7 @@
 // unspendable to the view.  When the view already has entries for any of the
 // outputs, they are simply marked unspent.  All fields will be updated for
 // existing entries since it's possible it has changed during a reorg.
-<<<<<<< HEAD
 func (view *UtxoViewpoint) AddTxOuts(tx *monautil.Tx, blockHeight int32) {
-	// When there are not already any utxos associated with the transaction,
-	// add a new entry for it to the view.
-	entry := view.LookupEntry(tx.Hash())
-	if entry == nil {
-		entry = newUtxoEntry(tx.MsgTx().Version, IsCoinBase(tx),
-			blockHeight)
-		view.entries[*tx.Hash()] = entry
-	} else {
-		entry.blockHeight = blockHeight
-	}
-	entry.modified = true
-
-=======
-func (view *UtxoViewpoint) AddTxOuts(tx *btcutil.Tx, blockHeight int32) {
->>>>>>> f673a4b5
 	// Loop all of the transaction outputs and add those which are not
 	// provably unspendable.
 	isCoinBase := IsCoinBase(tx)
@@ -239,11 +216,7 @@
 // spent.  In addition, when the 'stxos' argument is not nil, it will be updated
 // to append an entry for each spent txout.  An error will be returned if the
 // view does not contain the required utxos.
-<<<<<<< HEAD
-func (view *UtxoViewpoint) connectTransaction(tx *monautil.Tx, blockHeight int32, stxos *[]spentTxOut) error {
-=======
-func (view *UtxoViewpoint) connectTransaction(tx *btcutil.Tx, blockHeight int32, stxos *[]SpentTxOut) error {
->>>>>>> f673a4b5
+func (view *UtxoViewpoint) connectTransaction(tx *monautil.Tx, blockHeight int32, stxos *[]SpentTxOut) error {
 	// Coinbase transactions don't have any inputs to spend.
 	if IsCoinBase(tx) {
 		// Add the transaction's outputs as available utxos.
@@ -291,11 +264,7 @@
 // spend as spent, and setting the best hash for the view to the passed block.
 // In addition, when the 'stxos' argument is not nil, it will be updated to
 // append an entry for each spent txout.
-<<<<<<< HEAD
-func (view *UtxoViewpoint) connectTransactions(block *monautil.Block, stxos *[]spentTxOut) error {
-=======
-func (view *UtxoViewpoint) connectTransactions(block *btcutil.Block, stxos *[]SpentTxOut) error {
->>>>>>> f673a4b5
+func (view *UtxoViewpoint) connectTransactions(block *monautil.Block, stxos *[]SpentTxOut) error {
 	for _, tx := range block.Transactions() {
 		err := view.connectTransaction(tx, block.Height(), stxos)
 		if err != nil {
@@ -339,11 +308,7 @@
 // created by the passed block, restoring all utxos the transactions spent by
 // using the provided spent txo information, and setting the best hash for the
 // view to the block before the passed block.
-<<<<<<< HEAD
-func (view *UtxoViewpoint) disconnectTransactions(block *monautil.Block, stxos []spentTxOut) error {
-=======
-func (view *UtxoViewpoint) disconnectTransactions(db database.DB, block *btcutil.Block, stxos []SpentTxOut) error {
->>>>>>> f673a4b5
+func (view *UtxoViewpoint) disconnectTransactions(db database.DB, block *monautil.Block, stxos []SpentTxOut) error {
 	// Sanity check the correct number of stxos are provided.
 	if len(stxos) != countSpentOutputs(block) {
 		return AssertError("disconnectTransactions called with bad " +
@@ -556,20 +521,12 @@
 	return view.fetchUtxosMain(db, neededSet)
 }
 
-<<<<<<< HEAD
-// fetchInputUtxos loads utxo details about the input transactions referenced
-// by the transactions in the given block into the view from the database as
-// needed.  In particular, referenced entries that are earlier in the block are
-// added to the view and entries that are already in the view are not modified.
-func (view *UtxoViewpoint) fetchInputUtxos(db database.DB, block *monautil.Block) error {
-=======
 // fetchInputUtxos loads the unspent transaction outputs for the inputs
 // referenced by the transactions in the given block into the view from the
 // database as needed.  In particular, referenced entries that are earlier in
 // the block are added to the view and entries that are already in the view are
 // not modified.
-func (view *UtxoViewpoint) fetchInputUtxos(db database.DB, block *btcutil.Block) error {
->>>>>>> f673a4b5
+func (view *UtxoViewpoint) fetchInputUtxos(db database.DB, block *monautil.Block) error {
 	// Build a map of in-flight transactions because some of the inputs in
 	// this block could be referencing other transactions earlier in this
 	// block which are not yet in the chain.
@@ -632,19 +589,7 @@
 // so the returned view can be examined for duplicate transactions.
 //
 // This function is safe for concurrent access however the returned view is NOT.
-<<<<<<< HEAD
 func (b *BlockChain) FetchUtxoView(tx *monautil.Tx) (*UtxoViewpoint, error) {
-	b.chainLock.RLock()
-	defer b.chainLock.RUnlock()
-
-	// Create a set of needed transactions based on those referenced by the
-	// inputs of the passed transaction.  Also, add the passed transaction
-	// itself as a way for the caller to detect duplicates that are not
-	// fully spent.
-	txNeededSet := make(map[chainhash.Hash]struct{})
-	txNeededSet[*tx.Hash()] = struct{}{}
-=======
-func (b *BlockChain) FetchUtxoView(tx *btcutil.Tx) (*UtxoViewpoint, error) {
 	// Create a set of needed outputs based on those referenced by the
 	// inputs of the passed transaction and the outputs of the transaction
 	// itself.
@@ -654,7 +599,6 @@
 		prevOut.Index = uint32(txOutIdx)
 		neededSet[prevOut] = struct{}{}
 	}
->>>>>>> f673a4b5
 	if !IsCoinBase(tx) {
 		for _, txIn := range tx.MsgTx().TxIn {
 			neededSet[txIn.PreviousOutPoint] = struct{}{}
