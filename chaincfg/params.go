--- conflicted
+++ resolved
@@ -375,11 +375,7 @@
 
 	// Human-readable part for Bech32 encoded segwit addresses, as defined in
 	// BIP 173.
-<<<<<<< HEAD
-	Bech32HRPSegwit: "tmona", // always tmona for test net
-=======
-	Bech32HRPSegwit: "bcrt", // always bcrt for reg test net
->>>>>>> f673a4b5
+	Bech32HRPSegwit: "mcrt", // always tmona for test net
 
 	// Address encoding magics
 	PubKeyHashAddrID: 0x6f, // starts with m or n
